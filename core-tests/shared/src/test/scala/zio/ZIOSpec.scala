--- conflicted
+++ resolved
@@ -17,19 +17,19 @@
 
   def spec: ZSpec[Environment, Failure] = suite("ZIOSpec")(
     suite("&&")(
-      testM("true and true is true") {
+      test("true and true is true") {
         assertM(ZIO.succeed(true) && ZIO.succeed(true))(isTrue)
       },
-      testM("true and false is false") {
+      test("true and false is false") {
         assertM(ZIO.succeed(true) && ZIO.succeed(false))(isFalse)
       },
-      testM("false and true is false") {
+      test("false and true is false") {
         assertM(ZIO.succeed(false) && ZIO.succeed(true))(isFalse)
       },
-      testM("false and false is false") {
+      test("false and false is false") {
         assertM(ZIO.succeed(false) && ZIO.succeed(false))(isFalse)
       },
-      testM("short circuiting") {
+      test("short circuiting") {
         assertM(ZIO.succeed(false) && ZIO.fail("fail"))(isFalse)
       }
     ),
@@ -42,27 +42,27 @@
       }
     ),
     suite("unary_!")(
-      testM("not true is false") {
+      test("not true is false") {
         assertM(!ZIO.succeed(true))(isFalse)
       },
-      testM("not false is true") {
+      test("not false is true") {
         assertM(!ZIO.succeed(false))(isTrue)
       }
     ),
     suite("||")(
-      testM("true or true is true") {
+      test("true or true is true") {
         assertM(ZIO.succeed(true) || ZIO.succeed(true))(isTrue)
       },
-      testM("true or false is true") {
+      test("true or false is true") {
         assertM(ZIO.succeed(true) || ZIO.succeed(false))(isTrue)
       },
-      testM("false or true is true") {
+      test("false or true is true") {
         assertM(ZIO.succeed(false) || ZIO.succeed(true))(isTrue)
       },
-      testM("false or false is false") {
+      test("false or false is false") {
         assertM(ZIO.succeed(false) || ZIO.succeed(false))(isFalse)
       },
-      testM("short circuiting") {
+      test("short circuiting") {
         assertM(ZIO.succeed(true) || ZIO.fail("fail"))(isTrue)
       }
     ),
@@ -309,19 +309,7 @@
       }
     ) @@ zioTag(errors),
     suite("collect")(
-<<<<<<< HEAD
       test("returns failure ignoring value") {
-        val goodCase =
-          exactlyOnce(0)(_.collect(s"value was not 0")({ case v @ 0 => v })).sandbox.either
-
-        val badCase =
-          exactlyOnce(1)(_.collect(s"value was not 0")({ case v @ 0 => v })).sandbox.either
-            .map(_.left.map(_.failureOrCause))
-
-        assertM(goodCase)(isRight(equalTo(0))) &&
-        assertM(badCase)(isLeft(isLeft(equalTo("value was not 0"))))
-=======
-      testM("returns failure ignoring value") {
         for {
           goodCase <-
             exactlyOnce(0)(_.collect(s"value was not 0")({ case v @ 0 => v })).sandbox.either
@@ -330,7 +318,6 @@
               .map(_.left.map(_.failureOrCause))
         } yield assert(goodCase)(isRight(equalTo(0))) &&
           assert(badCase)(isLeft(isLeft(equalTo("value was not 0"))))
->>>>>>> 66972cb2
       }
     ),
     suite("collectAllPar")(
@@ -370,47 +357,24 @@
         }
       }
     ),
-<<<<<<< HEAD
     suite("collectZIO")(
       test("returns failure ignoring value") {
-        val goodCase =
-          exactlyOnce(0)(
-            _.collectZIO[Any, String, Int]("Predicate failed!")({ case v @ 0 => ZIO.succeed(v) })
-          ).sandbox.either
-
-        val partialBadCase =
-          exactlyOnce(0)(
-            _.collectZIO("Predicate failed!")({ case v @ 0 => ZIO.fail("Partial failed!") })
-          ).sandbox.either
-            .map(_.left.map(_.failureOrCause))
-
-        val badCase =
-          exactlyOnce(1)(_.collectZIO("Predicate failed!")({ case v @ 0 => ZIO.succeed(v) })).sandbox.either
-            .map(_.left.map(_.failureOrCause))
-
-        assertM(goodCase)(isRight(equalTo(0))) &&
-        assertM(partialBadCase)(isLeft(isLeft(equalTo("Partial failed!")))) &&
-        assertM(badCase)(isLeft(isLeft(equalTo("Predicate failed!"))))
-=======
-    suite("collectM")(
-      testM("returns failure ignoring value") {
         for {
           goodCase <-
             exactlyOnce(0)(
-              _.collectM[Any, String, Int]("Predicate failed!")({ case v @ 0 => ZIO.succeed(v) })
+              _.collectZIO[Any, String, Int]("Predicate failed!")({ case v @ 0 => ZIO.succeed(v) })
             ).sandbox.either
           partialBadCase <-
             exactlyOnce(0)(
-              _.collectM("Predicate failed!")({ case v @ 0 => ZIO.fail("Partial failed!") })
+              _.collectZIO("Predicate failed!")({ case v @ 0 => ZIO.fail("Partial failed!") })
             ).sandbox.either
               .map(_.left.map(_.failureOrCause))
           badCase <-
-            exactlyOnce(1)(_.collectM("Predicate failed!")({ case v @ 0 => ZIO.succeed(v) })).sandbox.either
+            exactlyOnce(1)(_.collectZIO("Predicate failed!")({ case v @ 0 => ZIO.succeed(v) })).sandbox.either
               .map(_.left.map(_.failureOrCause))
         } yield assert(goodCase)(isRight(equalTo(0))) &&
           assert(partialBadCase)(isLeft(isLeft(equalTo("Partial failed!")))) &&
           assert(badCase)(isLeft(isLeft(equalTo("Predicate failed!"))))
->>>>>>> 66972cb2
       }
     ),
     suite("companion object method consistency")(
@@ -454,22 +418,11 @@
         val fiberId = Fiber.Id(0L, 123L)
         val error   = exampleError
 
-<<<<<<< HEAD
-        assertM(IO.done(completed))(equalTo(1)) &&
-        assertM(IO.done(interrupted).exit)(isInterrupted) &&
-        assertM(IO.done(terminated).exit)(dies(equalTo(error))) &&
-        assertM(IO.done(failed).exit)(fails(equalTo(error)))
-      }
-    ),
-    suite("executor")(
-      test("retrieves the current executor for this effect") {
-        val executor = internal.Executor.fromExecutionContext(100) {
-=======
         for {
           completed   <- IO.done(Exit.succeed(1))
-          interrupted <- IO.done(Exit.interrupt(fiberId)).run
-          terminated  <- IO.done(Exit.die(error)).run
-          failed      <- IO.done(Exit.fail(error)).run
+          interrupted <- IO.done(Exit.interrupt(fiberId)).exit
+          terminated  <- IO.done(Exit.die(error)).exit
+          failed      <- IO.done(Exit.fail(error)).exit
         } yield assert(completed)(equalTo(1)) &&
           assert(interrupted)(isInterrupted) &&
           assert(terminated)(dies(equalTo(error))) &&
@@ -477,9 +430,8 @@
       }
     ),
     suite("executor")(
-      testM("retrieves the current executor for this effect") {
+      test("retrieves the current executor for this effect") {
         val executor = zio.internal.Executor.fromExecutionContext(100) {
->>>>>>> 66972cb2
           scala.concurrent.ExecutionContext.Implicits.global
         }
         for {
@@ -658,71 +610,39 @@
         } yield assert(results)(equalTo(List(3, 5, 11, 15, 17, 23, 25)))
       }
     ),
-    suite("filterOrElse")(
-<<<<<<< HEAD
-      test("returns checked failure ignoring value") {
-        val goodCase =
-          exactlyOnce(0)(_.filterOrElse[Any, String, Int](_ == 0)(ZIO.fail(s"Predicate failed!"))).sandbox.either
-
-        val badCase =
-          exactlyOnce(1)(_.filterOrElse[Any, String, Int](_ == 0)(ZIO.fail(s"Predicate failed!"))).sandbox.either
-            .map(_.left.map(_.failureOrCause))
-
-        assertM(goodCase)(isRight(equalTo(0))) &&
-        assertM(badCase)(isLeft(isLeft(equalTo("Predicate failed!"))))
-      }
-    ),
     suite("filterOrElseWith")(
       test("returns checked failure from held value") {
-        val goodCase =
-          exactlyOnce(0)(_.filterOrElseWith[Any, String, Int](_ == 0)(a => ZIO.fail(s"$a was not 0"))).sandbox.either
-
-        val badCase =
-          exactlyOnce(1)(_.filterOrElseWith[Any, String, Int](_ == 0)(a => ZIO.fail(s"$a was not 0"))).sandbox.either
-            .map(_.left.map(_.failureOrCause))
-
-        assertM(goodCase)(isRight(equalTo(0))) &&
-        assertM(badCase)(isLeft(isLeft(equalTo("1 was not 0"))))
+        for {
+          goodCase <-
+            exactlyOnce(0)(_.filterOrElseWith[Any, String, Int](_ == 0)(a => ZIO.fail(s"$a was not 0"))).sandbox.either
+
+          badCase <-
+            exactlyOnce(1)(_.filterOrElseWith[Any, String, Int](_ == 0)(a => ZIO.fail(s"$a was not 0"))).sandbox.either
+              .map(_.left.map(_.failureOrCause))
+
+        } yield assert(goodCase)(isRight(equalTo(0))) &&
+          assert(badCase)(isLeft(isLeft(equalTo("1 was not 0"))))
+      }
+    ),
+    suite("filterOrElse")(
+      test("returns checked failure ignoring value") {
+        for {
+          goodCase <-
+            exactlyOnce(0)(_.filterOrElse[Any, String, Int](_ == 0)(ZIO.fail(s"Predicate failed!"))).sandbox.either
+
+          badCase <-
+            exactlyOnce(1)(_.filterOrElse[Any, String, Int](_ == 0)(ZIO.fail(s"Predicate failed!"))).sandbox.either
+              .map(_.left.map(_.failureOrCause))
+
+        } yield assert(goodCase)(isRight(equalTo(0))) &&
+          assert(badCase)(isLeft(isLeft(equalTo("Predicate failed!"))))
       }
     ),
     suite("filterOrFail")(
       test("returns failure ignoring value") {
-        val goodCase =
-          exactlyOnce(0)(_.filterOrFail(_ == 0)("Predicate failed!")).sandbox.either
-=======
-      testM("returns checked failure from held value") {
-        for {
-          goodCase <-
-            exactlyOnce(0)(_.filterOrElse[Any, String, Int](_ == 0)(a => ZIO.fail(s"$a was not 0"))).sandbox.either
-
-          badCase <-
-            exactlyOnce(1)(_.filterOrElse[Any, String, Int](_ == 0)(a => ZIO.fail(s"$a was not 0"))).sandbox.either
-              .map(_.left.map(_.failureOrCause))
-
-        } yield assert(goodCase)(isRight(equalTo(0))) &&
-          assert(badCase)(isLeft(isLeft(equalTo("1 was not 0"))))
-      }
-    ),
-    suite("filterOrElse_")(
-      testM("returns checked failure ignoring value") {
-        for {
-          goodCase <-
-            exactlyOnce(0)(_.filterOrElse_[Any, String, Int](_ == 0)(ZIO.fail(s"Predicate failed!"))).sandbox.either
-
-          badCase <-
-            exactlyOnce(1)(_.filterOrElse_[Any, String, Int](_ == 0)(ZIO.fail(s"Predicate failed!"))).sandbox.either
-              .map(_.left.map(_.failureOrCause))
-
-        } yield assert(goodCase)(isRight(equalTo(0))) &&
-          assert(badCase)(isLeft(isLeft(equalTo("Predicate failed!"))))
-      }
-    ),
-    suite("filterOrFail")(
-      testM("returns failure ignoring value") {
         for {
           goodCase <-
             exactlyOnce(0)(_.filterOrFail(_ == 0)("Predicate failed!")).sandbox.either
->>>>>>> 66972cb2
 
           badCase <-
             exactlyOnce(1)(_.filterOrFail(_ == 0)("Predicate failed!")).sandbox.either
@@ -1966,35 +1886,7 @@
       )
     ),
     suite("reject")(
-<<<<<<< HEAD
       test("returns failure ignoring value") {
-        val goodCase =
-          exactlyOnce(0)(_.reject({ case v if v != 0 => "Partial failed!" })).sandbox.either
-
-        val badCase =
-          exactlyOnce(1)(_.reject({ case v if v != 0 => "Partial failed!" })).sandbox.either
-            .map(_.left.map(_.failureOrCause))
-
-        assertM(goodCase)(isRight(equalTo(0))) &&
-        assertM(badCase)(isLeft(isLeft(equalTo("Partial failed!"))))
-      }
-    ) @@ zioTag(errors),
-    suite("rejectZIO")(
-      test("Check `rejectZIO` returns failure ignoring value") {
-        val goodCase =
-          exactlyOnce(0)(
-            _.rejectZIO[Any, String]({ case v if v != 0 => ZIO.succeed("Partial failed!") })
-          ).sandbox.either
-
-        val partialBadCase =
-          exactlyOnce(1)(_.rejectZIO({ case v if v != 0 => ZIO.fail("Partial failed!") })).sandbox.either
-            .map(_.left.map(_.failureOrCause))
-
-        val badCase =
-          exactlyOnce(1)(_.rejectZIO({ case v if v != 0 => ZIO.fail("Partial failed!") })).sandbox.either
-            .map(_.left.map(_.failureOrCause))
-=======
-      testM("returns failure ignoring value") {
         for {
           goodCase <-
             exactlyOnce(0)(_.reject({ case v if v != 0 => "Partial failed!" })).sandbox.either
@@ -2005,20 +1897,19 @@
           assert(badCase)(isLeft(isLeft(equalTo("Partial failed!"))))
       }
     ) @@ zioTag(errors),
-    suite("rejectM")(
-      testM("Check `rejectM` returns failure ignoring value") {
+    suite("rejectZIO")(
+      test("Check `rejectZIO` returns failure ignoring value") {
         for {
           goodCase <-
             exactlyOnce(0)(
-              _.rejectM[Any, String]({ case v if v != 0 => ZIO.succeed("Partial failed!") })
+              _.rejectZIO[Any, String]({ case v if v != 0 => ZIO.succeed("Partial failed!") })
             ).sandbox.either
           partialBadCase <-
-            exactlyOnce(1)(_.rejectM({ case v if v != 0 => ZIO.fail("Partial failed!") })).sandbox.either
+            exactlyOnce(1)(_.rejectZIO({ case v if v != 0 => ZIO.fail("Partial failed!") })).sandbox.either
               .map(_.left.map(_.failureOrCause))
           badCase <-
-            exactlyOnce(1)(_.rejectM({ case v if v != 0 => ZIO.fail("Partial failed!") })).sandbox.either
+            exactlyOnce(1)(_.rejectZIO({ case v if v != 0 => ZIO.fail("Partial failed!") })).sandbox.either
               .map(_.left.map(_.failureOrCause))
->>>>>>> 66972cb2
 
         } yield assert(goodCase)(isRight(equalTo(0))) &&
           assert(partialBadCase)(isLeft(isLeft(equalTo("Partial failed!")))) &&
@@ -3208,13 +3099,8 @@
           v     <- ref.get
         } yield assert(v)(equalTo(InterruptStatus.uninterruptible))
       } @@ zioTag(interruption),
-<<<<<<< HEAD
       test("executor is heritable") {
-        val executor = internal.Executor.fromExecutionContext(100) {
-=======
-      testM("executor is heritable") {
         val executor = zio.internal.Executor.fromExecutionContext(100) {
->>>>>>> 66972cb2
           scala.concurrent.ExecutionContext.Implicits.global
         }
         val pool = ZIO.succeed(Platform.getCurrentThreadGroup)
