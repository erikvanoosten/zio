---
id: index
title: "Introduction"
---

ZIO contains a few data types that can help you solve complex problems in asynchronous and concurrent programming. ZIO data types categorize into these sections:

<<<<<<< HEAD
 - **[Chunk](chunk.md)** — ZIO `Chunk`: Fast, Pure Alternative to Arrays
 - **[Fiber](fiber.md)** — A fiber value models an `IO` value that has started running, and is the moral equivalent of a green thread.
 - **[FiberRef](fiberref.md)** — `FiberRef[A]` models a mutable reference to a value of type `A`. As opposed to `Ref[A]`, a value is bound to an executing `Fiber` only.  You can think of it as Java's `ThreadLocal` on steroids.
 - **[Has](has.md)** - A `Has` is used to express an effect's dependency on a service of type `A`.
 - **[Hub](hub.md)** - A `Hub` is an asynchronous message hub that allows publishers to efficiently broadcast values to many subscribers.
 - **[Managed](managed.md)** — A `Managed` is a value that describes a perishable resource that may be consumed only once inside a given scope.
 - **[Promise](promise.md)** — A `Promise` is a model of a variable that may be set a single time, and awaited on by many fibers.
 - **[Queue](queue.md)** — A `Queue` is an asynchronous queue that never blocks, which is safe for multiple concurrent producers and consumers.
 - **[Ref](ref.md)** — `Ref[A]` models a mutable reference to a value of type `A`. The two basic operations are `set`, which fills the `Ref` with a new value, and `get`, which retrieves its current content. All operations on a `Ref` are atomic and thread-safe, providing a reliable foundation for synchronizing concurrent programs.
 - **[Schedule](schedule.md)** — A `Schedule` is a model of a recurring schedule, which can be used for repeating successful `IO` values, or retrying failed `IO` values.
 - **[Semaphore](semaphore.md)** — A `Semaphore` is an asynchronous (non-blocking) semaphore that plays well with ZIO's interruption.
 - **[STM](stm.md)** - An `STM` represents an effect that can be performed transactionally resulting in a failure or success.
 - **[TArray](tarray.md)** - A `TArray[A]` is an array of mutable references that can participate in transactions.
 - **[TMap](tmap.md)** - A `TMap[A]` is a mutable map that can participate in transactions.
 - **[TPriorityQueue](tpriorityqueue.md)** - A `TPriorityQueue[A]` is a mutable priority queue that can participate in transactions.
 - **[TPromise](tpromise.md)** - A `TPromise` is a mutable reference that can be set exactly once and can participate in transactions.
 - **[TQueue](tqueue.md)** - A `TQueue` is a mutable queue that can participate in transactions.
 - **[TReentrantLock](treentrantlock.md)** - A `TReentrantLock` is a reentrant read / write lock that can be composed.
 - **[TRef](tref.md)** - A `TRef` is a mutable reference to an immutable value that can participate in transactions.
 - **[TSemaphore](tsemaphore.md)** - A `TSemaphore` is a semaphore that can participate in transactions.
 - **[TSet](tset.md)** - A `TSet` is a mutable set that can participate in transactions.
 - **[ZIO](io.md)** — A `ZIO` is a value that models an effectful program, which might fail or succeed.
 - **[ZLayer](zlayer.md)** - A `ZLayer` describes a layer of an application.
=======
1. [Core Data Types](#core-data-types)
2. [Fiber Primitives](#fiber-primitives)
3. [Concurrency Primitives](#concurrency-primitives)
4. [STM](#stm)
5. [Resource Safety](#resource-safety)
6. [Runtime](#runtime)
7. [Streaming](#streaming)
8. [Miscellaneous](#miscellaneous)
>>>>>>> cd779db6

## Core Data Types
 - **[ZIO](core/zio.md)** — A `ZIO` is a value that models an effectful program, which might fail or succeed.
   + **[UIO](core/uio.md)** — An `UIO[A]` is a type alias for `ZIO[Any, Nothing, A]`.
   + **[URIO](core/urio.md)** — An `URIO[R, A]` is a type alias for `ZIO[R, Nothing, A]`.
   + **[Task](core/task.md)** — A `Task[A]` is a type alias for `ZIO[Any, Throwable, A]`.
   + **[RIO](core/rio.md)** — A `RIO[R, A]` is a type alias for `ZIO[R, Throwable, A]`.
   + **[IO](core/io.md)** — An `IO[E, A]` is a type alias for `ZIO[Any, E, A]`.
 - **[Exit](core/exit.md)** — An `Exit[E, A]` describes the result of executing an `IO` value.
 - **[Cause](core/cause.md)** - `Cause[E]` is a description of a full story of a fiber failure. 
 - **[Runtime](core/runtime.md)** — A `Runtime[R]` is capable of executing tasks within an environment `R`.
 - **[ZLayer](core/zlayer.md)** - A `ZLayer` describes a layer of an application.
 
## Fiber Primitives
 - **[Fiber](fiber/fiber.md)** — A fiber value models an `IO` value that has started running, and is the moral equivalent of a green thread.
 - **[FiberRef](fiber/fiberref.md)** — `FiberRef[A]` models a mutable reference to a value of type `A`. As opposed to `Ref[A]`, a value is bound to an executing `Fiber` only.  You can think of it as Java's `ThreadLocal` on steroids.
 - **[Fiber.Status](fiber/fiberstatus.md)** — `Fiber.Status` describe the current status of a Fiber.
 - **[Fiber.Id](fiber/fiberid.md)** — `Fiber.Id` describe the unique identity of a Fiber.
 
## Concurrency Primitives
 - **[Hub](concurrency/hub.md)** - A `Hub` is an asynchronous message hub that allows publishers to efficiently broadcast values to many subscribers.
 - **[Promise](concurrency/promise.md)** — A `Promise` is a model of a variable that may be set a single time, and awaited on by many fibers.
 - **[Semaphore](concurrency/semaphore.md)** — A `Semaphore` is an asynchronous (non-blocking) semaphore that plays well with ZIO's interruption.
- **[ZRef](concurrency/zref.md)** — A `ZRef[EA, EB, A, B]` is a polymorphic, purely functional description of a mutable reference. The fundamental operations of a `ZRef` are `set` and `get`.
  + **[Ref](concurrency/ref.md)** — `Ref[A]` models a mutable reference to a value of type `A`. The two basic operations are `set`, which fills the `Ref` with a new value, and `get`, which retrieves its current content. All operations on a `Ref` are atomic and thread-safe, providing a reliable foundation for synchronizing concurrent programs.
- **[ZRefM](concurrency/zrefm.md)** — A `ZRefM[RA, RB, EA, EB, A, B]` is a polymorphic, purely functional description of a mutable reference. 
  + **[RefM](concurrency/refm.md)** — `RefM[A]` models a **mutable reference** to a value of type `A` in which we can store **immutable** data, and update it atomically **and** effectfully.
 - **[Queue](concurrency/queue.md)** — A `Queue` is an asynchronous queue that never blocks, which is safe for multiple concurrent producers and consumers.

## STM
 - **[STM](stm/stm.md)** - An `STM` represents an effect that can be performed transactionally resulting in a failure or success.
 - **[TArray](stm/tarray.md)** - A `TArray[A]` is an array of mutable references that can participate in transactions.
 - **[TSet](stm/tset.md)** - A `TSet` is a mutable set that can participate in transactions.
 - **[TMap](stm/tmap.md)** - A `TMap[A]` is a mutable map that can participate in transactions.
 - **[TRef](stm/tref.md)** - A `TRef` is a mutable reference to an immutable value that can participate in transactions.
 - **[TPriorityQueue](stm/tpriorityqueue.md)** - A `TPriorityQueue[A]` is a mutable priority queue that can participate in transactions.
 - **[TPromise](stm/tpromise.md)** - A `TPromise` is a mutable reference that can be set exactly once and can participate in transactions.
 - **[TQueue](stm/tqueue.md)** - A `TQueue` is a mutable queue that can participate in transactions.
 - **[TReentrantLock](stm/treentrantlock.md)** - A `TReentrantLock` is a reentrant read / write lock that can be composed.
 - **[TSemaphore](stm/tsemaphore.md)** - A `TSemaphore` is a semaphore that can participate in transactions.
 
 ## Resource Safety
 - **[Managed](resource/managed.md)** — A `Managed` is a value that describes a perishable resource that may be consumed only once inside a given scope.
 
## Runtime
 - **[Runtime](runtime.md)**
 - **[Platform](platform.md)**
 
## Streaming
The following datatypes can be found in ZIO streams library:
 - **[Stream](stream/stream.md)** — A `Stream` is a lazy, concurrent, asynchronous source of values.
 - **[Sink](stream/sink.md)** — A `Sink` is a consumer of values from a `Stream`, which may produces a value when it has consumed enough.
 
## Miscellaneous
 - **[Chunk](misc/chunk.md)** — ZIO `Chunk`: Fast, Pure Alternative to Arrays
 - **[Schedule](misc/schedule.md)** — A `Schedule` is a model of a recurring schedule, which can be used for repeating successful `IO` values, or retrying failed `IO` values.
 - **[Has](misc/has.md)** - A `Has` is used to express an effect's dependency on a service of type `A`.

To learn more about these data types, please explore the pages above, or check out the Scaladoc documentation.<|MERGE_RESOLUTION|>--- conflicted
+++ resolved
@@ -5,31 +5,6 @@
 
 ZIO contains a few data types that can help you solve complex problems in asynchronous and concurrent programming. ZIO data types categorize into these sections:
 
-<<<<<<< HEAD
- - **[Chunk](chunk.md)** — ZIO `Chunk`: Fast, Pure Alternative to Arrays
- - **[Fiber](fiber.md)** — A fiber value models an `IO` value that has started running, and is the moral equivalent of a green thread.
- - **[FiberRef](fiberref.md)** — `FiberRef[A]` models a mutable reference to a value of type `A`. As opposed to `Ref[A]`, a value is bound to an executing `Fiber` only.  You can think of it as Java's `ThreadLocal` on steroids.
- - **[Has](has.md)** - A `Has` is used to express an effect's dependency on a service of type `A`.
- - **[Hub](hub.md)** - A `Hub` is an asynchronous message hub that allows publishers to efficiently broadcast values to many subscribers.
- - **[Managed](managed.md)** — A `Managed` is a value that describes a perishable resource that may be consumed only once inside a given scope.
- - **[Promise](promise.md)** — A `Promise` is a model of a variable that may be set a single time, and awaited on by many fibers.
- - **[Queue](queue.md)** — A `Queue` is an asynchronous queue that never blocks, which is safe for multiple concurrent producers and consumers.
- - **[Ref](ref.md)** — `Ref[A]` models a mutable reference to a value of type `A`. The two basic operations are `set`, which fills the `Ref` with a new value, and `get`, which retrieves its current content. All operations on a `Ref` are atomic and thread-safe, providing a reliable foundation for synchronizing concurrent programs.
- - **[Schedule](schedule.md)** — A `Schedule` is a model of a recurring schedule, which can be used for repeating successful `IO` values, or retrying failed `IO` values.
- - **[Semaphore](semaphore.md)** — A `Semaphore` is an asynchronous (non-blocking) semaphore that plays well with ZIO's interruption.
- - **[STM](stm.md)** - An `STM` represents an effect that can be performed transactionally resulting in a failure or success.
- - **[TArray](tarray.md)** - A `TArray[A]` is an array of mutable references that can participate in transactions.
- - **[TMap](tmap.md)** - A `TMap[A]` is a mutable map that can participate in transactions.
- - **[TPriorityQueue](tpriorityqueue.md)** - A `TPriorityQueue[A]` is a mutable priority queue that can participate in transactions.
- - **[TPromise](tpromise.md)** - A `TPromise` is a mutable reference that can be set exactly once and can participate in transactions.
- - **[TQueue](tqueue.md)** - A `TQueue` is a mutable queue that can participate in transactions.
- - **[TReentrantLock](treentrantlock.md)** - A `TReentrantLock` is a reentrant read / write lock that can be composed.
- - **[TRef](tref.md)** - A `TRef` is a mutable reference to an immutable value that can participate in transactions.
- - **[TSemaphore](tsemaphore.md)** - A `TSemaphore` is a semaphore that can participate in transactions.
- - **[TSet](tset.md)** - A `TSet` is a mutable set that can participate in transactions.
- - **[ZIO](io.md)** — A `ZIO` is a value that models an effectful program, which might fail or succeed.
- - **[ZLayer](zlayer.md)** - A `ZLayer` describes a layer of an application.
-=======
 1. [Core Data Types](#core-data-types)
 2. [Fiber Primitives](#fiber-primitives)
 3. [Concurrency Primitives](#concurrency-primitives)
@@ -38,7 +13,6 @@
 6. [Runtime](#runtime)
 7. [Streaming](#streaming)
 8. [Miscellaneous](#miscellaneous)
->>>>>>> cd779db6
 
 ## Core Data Types
  - **[ZIO](core/zio.md)** — A `ZIO` is a value that models an effectful program, which might fail or succeed.
