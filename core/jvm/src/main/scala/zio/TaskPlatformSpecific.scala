--- conflicted
+++ resolved
@@ -33,17 +33,12 @@
   ): Task[T] =
     asyncWithCompletionHandler(op)
 
-<<<<<<< HEAD
-  /** Alias for `formCompletionStage` for a concrete implementation of CompletionStage */
-  def fromCompletableFuture[A](cs: => CompletableFuture[A])(implicit trace: ZTraceElement): Task[A] =
-    fromCompletionStage(cs)
-=======
   /**
    * Alias for `formCompletionStage` for a concrete implementation of
    * CompletionStage
    */
-  def fromCompletableFuture[A](cs: => CompletableFuture[A]): Task[A] = fromCompletionStage(cs)
->>>>>>> 26bd9d6e
+  def fromCompletableFuture[A](cs: => CompletableFuture[A])(implicit trace: ZTraceElement): Task[A] =
+    fromCompletionStage(cs)
 
   def fromCompletionStage[A](cs: => CompletionStage[A])(implicit trace: ZTraceElement): Task[A] =
     javaz.fromCompletionStage(cs)
