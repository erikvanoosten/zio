/*
 * Copyright 2017-2021 John A. De Goes and the ZIO Contributors
 *
 * Licensed under the Apache License, Version 2.0 (the "License");
 * you may not use this file except in compliance with the License.
 * You may obtain a copy of the License at
 *
 *     http://www.apache.org/licenses/LICENSE-2.0
 *
 * Unless required by applicable law or agreed to in writing, software
 * distributed under the License is distributed on an "AS IS" BASIS,
 * WITHOUT WARRANTIES OR CONDITIONS OF ANY KIND, either express or implied.
 * See the License for the specific language governing permissions and
 * limitations under the License.
 */

package zio

import com.github.ghik.silencer.silent
import zio.stacktracer.TracingImplicits.disableAutoTrace
import zio.stm.STM

import java.util.concurrent.atomic.AtomicReference

/**
<<<<<<< HEAD
 * A `ZRef[RA, RB, EA, EB, A, B]` is a polymorphic, purely functional
 * description of a mutable reference. The fundamental operations of a `ZRef`
 * are `set` and `get`. `set` takes a value of type `A` and sets the reference
 * to a new value, requiring an environment of type `RA` and potentially
 * failing with an error of type `EA`. `get` gets the current value of the
 * reference and returns a value of type `B`, requiring an environment of type
 * `RB` and potentially failing with an error of type `EB`.
=======
 * A `ZRef[EA, EB, A, B]` is a polymorphic, purely functional description of a
 * mutable reference. The fundamental operations of a `ZRef` are `set` and
 * `get`. `set` takes a value of type `A` and sets the reference to a new value,
 * potentially failing with an error of type `EA`. `get` gets the current value
 * of the reference and returns a value of type `B`, potentially failing with an
 * error of type `EB`.
>>>>>>> 26bd9d6e
 *
 * When the error and value types of the `ZRef` are unified, that is, it is a
 * `ZRef[R, R, E, E, A, A]`, the `ZRef` also supports atomic `modify` and
 * `update` operations. All operations are guaranteed to be safe for concurrent
 * access.
 *
 * By default, `ZRef` is implemented in terms of compare and swap operations
 * for maximum performance and does not support performing effects within
 * update operations. If you need to perform effects within update operations
 * you can create a `ZRef.Synchronized`, a specialized type of `ZRef` that
 * supports performing effects within update operations at some cost to
 * performance. In this case writes will semantically block other writers,
 * while multiple readers can read simultaneously.
 *
 * `ZRef.Synchronized` also supports composing multiple `ZRef.Synchronized`
 * values together to form a single `ZRef.Synchronized` value that can be
 * atomically updated using the `zip` operator. In this case reads and writes
 * will semantically block other readers and writers.
 *
<<<<<<< HEAD
 * NOTE: While `ZRef` provides the functional equivalent of a mutable
 * reference, the value inside the `ZRef` should normally be immutable since
 * compare and swap operations are not safe for mutable values that do not
 * support concurrent access. If you do need to use a mutable value
 * `ZRef.Synchronized` will guarantee that access to the value is properly
 * synchronized.
=======
 * NOTE: While `ZRef` provides the functional equivalent of a mutable reference,
 * the value inside the `ZRef` should be immutable. For performance reasons
 * `ZRef` is implemented in terms of compare and swap operations rather than
 * synchronization. These operations are not safe for mutable values that do not
 * support concurrent access.
>>>>>>> 26bd9d6e
 */
sealed abstract class ZRef[-RA, -RB, +EA, +EB, -A, +B] extends Serializable { self =>

  /**
   * Folds over the error and value types of the `ZRef`. This is a highly
   * polymorphic method that is capable of arbitrarily transforming the error
   * and value types of the `ZRef`. For most use cases one of the more specific
   * combinators implemented in terms of `fold` will be more ergonomic but this
   * method is extremely useful for implementing new combinators.
   */
  def fold[EC, ED, C, D](
    ea: EA => EC,
    eb: EB => ED,
    ca: C => Either[EC, A],
    bd: B => Either[ED, D]
  ): ZRef[RA, RB, EC, ED, C, D]

  /**
   * Folds over the error and value types of the `ZRef`, allowing access to the
   * state in transforming the `set` value. This is a more powerful version of
   * `fold` but requires unifying the error types.
   */
  def foldAll[EC, ED, C, D](
    ea: EA => EC,
    eb: EB => ED,
    ec: EB => EC,
    ca: C => B => Either[EC, A],
    bd: B => Either[ED, D]
  ): ZRef[RA with RB, RB, EC, ED, C, D]

  /**
   * Reads the value from the `ZRef`.
   */
  def get(implicit trace: ZTraceElement): ZIO[RB, EB, B]

  /**
   * Writes a new value to the `ZRef`, with a guarantee of immediate consistency
   * (at some cost to performance).
   */
  def set(a: A)(implicit trace: ZTraceElement): ZIO[RA, EA, Unit]

  /**
   * Writes a new value to the `ZRef` without providing a guarantee of immediate
   * consistency.
   */
  def setAsync(a: A)(implicit trace: ZTraceElement): ZIO[RA, EA, Unit]

  /**
   * Maps and filters the `get` value of the `ZRef` with the specified partial
   * function, returning a `ZRef` with a `get` value that succeeds with the
   * result of the partial function if it is defined or else fails with `None`.
   */
  def collect[C](pf: PartialFunction[B, C]): ZRef[RA, RB, EA, Option[EB], A, C] =
    fold(identity, Some(_), Right(_), pf.lift(_).toRight(None))

  /**
   * Transforms the `set` value of the `ZRef` with the specified function.
   */
  def contramap[C](f: C => A): ZRef[RA, RB, EA, EB, C, B] =
    contramapEither(c => Right(f(c)))

  /**
   * Transforms the `set` value of the `ZRef` with the specified fallible
   * function.
   */
  def contramapEither[EC >: EA, C](f: C => Either[EC, A]): ZRef[RA, RB, EC, EB, C, B] =
    dimapEither(f, Right(_))

  /**
   * Transforms both the `set` and `get` values of the `ZRef` with the specified
   * functions.
   */
  def dimap[C, D](f: C => A, g: B => D): ZRef[RA, RB, EA, EB, C, D] =
    dimapEither(c => Right(f(c)), b => Right(g(b)))

  /**
   * Transforms both the `set` and `get` values of the `ZRef` with the specified
   * fallible functions.
   */
  def dimapEither[EC >: EA, ED >: EB, C, D](
    f: C => Either[EC, A],
    g: B => Either[ED, D]
  ): ZRef[RA, RB, EC, ED, C, D] =
    fold(identity, identity, f, g)

  /**
   * Transforms both the `set` and `get` errors of the `ZRef` with the specified
   * functions.
   */
  def dimapError[EC, ED](f: EA => EC, g: EB => ED): ZRef[RA, RB, EC, ED, A, B] =
    fold(f, g, Right(_), Right(_))

  /**
   * Filters the `set` value of the `ZRef` with the specified predicate,
   * returning a `ZRef` with a `set` value that succeeds if the predicate is
   * satisfied or else fails with `None`.
   */
  def filterInput[A1 <: A](f: A1 => Boolean): ZRef[RA, RB, Option[EA], EB, A1, B] =
    fold(Some(_), identity, a => if (f(a)) Right(a) else Left(None), Right(_))

  /**
   * Filters the `get` value of the `ZRef` with the specified predicate,
   * returning a `ZRef` with a `get` value that succeeds if the predicate is
   * satisfied or else fails with `None`.
   */
  def filterOutput(f: B => Boolean): ZRef[RA, RB, EA, Option[EB], A, B] =
    fold(identity, Some(_), Right(_), b => if (f(b)) Right(b) else Left(None))

  /**
   * Transforms the `get` value of the `ZRef` with the specified function.
   */
  def map[C](f: B => C): ZRef[RA, RB, EA, EB, A, C] =
    mapEither(b => Right(f(b)))

  /**
   * Transforms the `get` value of the `ZRef` with the specified fallible
   * function.
   */
  def mapEither[EC >: EB, C](f: B => Either[EC, C]): ZRef[RA, RB, EA, EC, A, C] =
    dimapEither(Right(_), f)

  /**
   * Returns a read only view of the `ZRef`.
   */
  def readOnly: ZRef[RA, RB, EA, EB, Nothing, B] =
    self

  /**
   * Returns a write only view of the `ZRef`.
   */
  def writeOnly: ZRef[RA, RB, EA, Unit, A, Nothing] =
    fold(identity, _ => (), Right(_), _ => Left(()))
}

object ZRef extends Serializable {

  /**
   * Creates a new `ZRef` with the specified value.
   */
  def make[A](a: A)(implicit trace: ZTraceElement): UIO[Ref[A]] =
    UIO.succeed(unsafeMake(a))

  private[zio] def unsafeMake[A](a: A): Ref.Atomic[A] =
    Atomic(new AtomicReference(a))

  /**
   * Creates a new managed `ZRef` with the specified value
   */
  def makeManaged[A](a: A)(implicit trace: ZTraceElement): Managed[Nothing, Ref[A]] =
    make(a).toManaged

  implicit class UnifiedSyntax[-R, +E, A](private val self: ZRef[R, R, E, E, A, A]) extends AnyVal {

    /**
     * Atomically writes the specified value to the `ZRef`, returning the value
     * immediately before modification.
     */
    def getAndSet(a: A)(implicit trace: ZTraceElement): ZIO[R, E, A] =
      self match {
        case atomic: Atomic[A] => atomic.getAndSet(a)
        case derived           => derived.modify(v => (v, a))
      }

    /**
     * Atomically modifies the `ZRef` with the specified function, returning
     * the value immediately before modification.
     */
    def getAndUpdate(f: A => A)(implicit trace: ZTraceElement): ZIO[R, E, A] =
      self match {
        case atomic: Atomic[A] => atomic.getAndUpdate(f)
        case derived           => derived.modify(v => (v, f(v)))
      }

    /**
     * Atomically modifies the `ZRef` with the specified partial function,
     * returning the value immediately before modification. If the function is
     * undefined on the current value it doesn't change it.
     */
    def getAndUpdateSome(pf: PartialFunction[A, A])(implicit trace: ZTraceElement): ZIO[R, E, A] =
      self match {
        case atomic: Atomic[A] => atomic.getAndUpdateSome(pf)
        case derived =>
          derived.modify { v =>
            val result = pf.applyOrElse[A, A](v, identity)
            (v, result)
          }
      }

    /**
     * Atomically modifies the `ZRef` with the specified function, which
     * computes a return value for the modification. This is a more powerful
     * version of `update`.
     */
    @silent("unreachable code")
    def modify[B](f: A => (B, A))(implicit trace: ZTraceElement): ZIO[R, E, B] =
      self match {
        case atomic: Atomic[A] => atomic.modify(f)
        case derived: Derived[E, E, A, A] =>
          derived.value.modify { s =>
            derived.getEither(s) match {
              case Left(e) => (Left(e), s)
              case Right(a1) => {
                val (b, a2) = f(a1)
                derived.setEither(a2) match {
                  case Left(e)  => (Left(e), s)
                  case Right(s) => (Right(b), s)
                }
              }
            }
          }.absolve
        case derivedAll: DerivedAll[E, E, A, A] =>
          derivedAll.value.modify { s =>
            derivedAll.getEither(s) match {
              case Left(e) => (Left(e), s)
              case Right(a1) => {
                val (b, a2) = f(a1)
                derivedAll.setEither(a2)(s) match {
                  case Left(e)  => (Left(e), s)
                  case Right(s) => (Right(b), s)
                }
              }
            }
          }.absolve
        case zRef: Synchronized[R, R, E, E, A, A] =>
          zRef.modifyZIO(a => ZIO.succeedNow(f(a)))
      }

    /**
     * Atomically modifies the `ZRef` with the specified partial function,
     * which computes a return value for the modification if the function is
     * defined on the current value otherwise it returns a default value. This
     * is a more powerful version of `updateSome`.
     */
    def modifySome[B](default: B)(pf: PartialFunction[A, (B, A)])(implicit trace: ZTraceElement): ZIO[R, E, B] =
      self match {
        case atomic: Atomic[A] => atomic.modifySome(default)(pf)
        case derived =>
          derived.modify(v => pf.applyOrElse[A, (B, A)](v, _ => (default, v)))
      }

    /**
     * Atomically modifies the `ZRef` with the specified function.
     */
    def update(f: A => A)(implicit trace: ZTraceElement): ZIO[R, E, Unit] =
      self match {
        case atomic: Atomic[A] => atomic.update(f)
        case derived           => derived.modify(v => ((), f(v)))
      }

    /**
     * Atomically modifies the `ZRef` with the specified function and returns
     * the updated value.
     */
    def updateAndGet(f: A => A)(implicit trace: ZTraceElement): ZIO[R, E, A] =
      self match {
        case atomic: Atomic[A] => atomic.updateAndGet(f)
        case derived =>
          derived.modify { v =>
            val result = f(v)
            (result, result)
          }
      }

    /**
     * Atomically modifies the `ZRef` with the specified partial function. If
     * the function is undefined on the current value it doesn't change it.
     */
    def updateSome(pf: PartialFunction[A, A])(implicit trace: ZTraceElement): ZIO[R, E, Unit] =
      self match {
        case atomic: Atomic[A] => atomic.updateSome(pf)
        case derived =>
          derived.modify { v =>
            val result = pf.applyOrElse[A, A](v, identity)
            ((), result)
          }
      }

    /**
     * Atomically modifies the `ZRef` with the specified partial function. If
     * the function is undefined on the current value it returns the old value
     * without changing it.
     */
    def updateSomeAndGet(pf: PartialFunction[A, A])(implicit trace: ZTraceElement): ZIO[R, E, A] =
      self match {
        case atomic: Atomic[A] => atomic.updateSomeAndGet(pf)
        case derived =>
          derived.modify { v =>
            val result = pf.applyOrElse[A, A](v, identity)
            (result, result)
          }
      }
  }

  /**
   * A `ZRef.Synchronized[RA, RB, EA, EB, A, B]` is a polymorphic, purely
   * functional description of a mutable reference. The fundamental operations
   * of a `ZRef.Synchronized` are `set` and `get`. `set` takes a value of type
   * `A` and sets the reference to a new value, requiring an environment of
   * type `RA` and potentially failing with an error of type `EA`. `get` gets
   * the current value of the reference and returns a value of type `B`,
   * requiring an environment of type `RB` and potentially failing with an
   * error of type `EB`.
   *
   * When the error and value types of the `ZRef.Synchronized` are unified,
   * that is, it is a `ZRef.Synchronized[R, R, E, E, A, A]`, the
   * `ZRef.Synchronized` also supports atomic `modify` and `update` operations.
   *
   * Unlike an ordinary `ZRef`, a `ZRef.Synchronized` allows performing effects
   * within update operations, at some cost to performance. Writes will
   * semantically block other writers, while multiple readers can read
   * simultaneously.
   *
   * `ZRef.Synchronized` also supports composing multiple `ZRef.Synchronized`
   * values together to form a single `ZRef.Synchronized` value that can be
   * atomically updated using the `zip` operator. In this case reads and writes
   * will semantically block other
   * readers and writers.
   */
  sealed abstract class Synchronized[-RA, -RB, +EA, +EB, -A, +B] extends ZRef[RA, RB, EA, EB, A, B] { self =>

    protected def semaphores: Set[Semaphore]

    protected def unsafeGet(implicit trace: ZTraceElement): ZIO[RB, EB, B]

    protected def unsafeSet(a: A)(implicit trace: ZTraceElement): ZIO[RA, EA, Unit]

    protected def unsafeSetAsync(a: A)(implicit trace: ZTraceElement): ZIO[RA, EA, Unit]

    /**
     * Maps and filters the `get` value of the `ZRefM` with the specified partial
     * function, returning a `ZRefM` with a `get` value that succeeds with the
     * result of the partial function if it is defined or else fails with `None`.
     */
    override final def collect[C](pf: PartialFunction[B, C]): Synchronized[RA, RB, EA, Option[EB], A, C] =
      collectZIO(pf.andThen(ZIO.succeedNow(_)))

    /**
     * Maps and filters the `get` value of the `ZRefM` with the specified
     * effectual partial function, returning a `ZRefM` with a `get` value that
     * succeeds with the result of the partial function if it is defined or else
     * fails with `None`.
     */
    @deprecated("use collectZIO", "2.0.0")
    final def collectM[RC <: RB, EC >: EB, C](
      pf: PartialFunction[B, ZIO[RC, EC, C]]
    ): ZRefM[RA, RC, EA, Option[EC], A, C] =
      collectZIO(pf)

    /**
     * Maps and filters the `get` value of the `ZRef.Synchronized` with the
     * specified effectual partial function, returning a `ZRef.Synchronized`
     * with a `get` value that succeeds with the result of the partial function
     * if it is defined or else fails with `None`.
     */
    final def collectZIO[RC <: RB, EC >: EB, C](
      pf: PartialFunction[B, ZIO[RC, EC, C]]
    ): Synchronized[RA, RC, EA, Option[EC], A, C] =
      foldZIO(
        identity,
        Some(_),
        ZIO.succeedNow,
        b =>
          pf.andThen(_.asSomeError(ZTraceElement.empty))
            .applyOrElse[B, ZIO[RC, Option[EC], C]](b, _ => ZIO.fail(None)(ZTraceElement.empty))
      )

    /**
     * Transforms the `set` value of the `ZRef.Synchronized` with the specified
     * function.
     */
    override final def contramap[C](f: C => A): Synchronized[RA, RB, EA, EB, C, B] =
      contramapZIO(c => ZIO.succeedNow(f(c)))

    /**
     * Transforms the `set` value of the `ZRef` with the specified fallible
     * function.
     */
    override final def contramapEither[EC >: EA, C](f: C => Either[EC, A]): Synchronized[RA, RB, EC, EB, C, B] =
      dimapEither(f, Right(_))

    /**
     * Transforms the `set` value of the `ZRefM` with the specified effectual
     * function.
     */
    @deprecated("use contramapZIO", "2.0.0")
    final def contramapM[RC <: RA, EC >: EA, C](f: C => ZIO[RC, EC, A])(implicit
      trace: ZTraceElement
    ): ZRefM[RC, RB, EC, EB, C, B] =
      contramapZIO(f)

    /**
     * Transforms the `set` value of the `ZRef.Synchronized` with the specified
     * effectual function.
     */
    final def contramapZIO[RC <: RA, EC >: EA, C](f: C => ZIO[RC, EC, A]): Synchronized[RC, RB, EC, EB, C, B] =
      dimapZIO(f, ZIO.succeedNow)

    /**
     * Transforms both the `set` and `get` values of the `ZRef.Synchronized`
     * with the specified functions.
     */
    override final def dimap[C, D](f: C => A, g: B => D): Synchronized[RA, RB, EA, EB, C, D] =
      dimapZIO(c => ZIO.succeedNow(f(c)), b => ZIO.succeedNow(g(b)))

    /**
     * Transforms both the `set` and `get` values of the `ZRef` with the
     * specified fallible functions.
     */
    override final def dimapEither[EC >: EA, ED >: EB, C, D](
      f: C => Either[EC, A],
      g: B => Either[ED, D]
    ): Synchronized[RA, RB, EC, ED, C, D] =
      fold(identity, identity, f, g)

    /**
     * Transforms both the `set` and `get` values of the `ZRefM` with the
     * specified effectual functions.
     */
    @deprecated("use dimapZIO", "2.0.0")
    final def dimapM[RC <: RA, RD <: RB, EC >: EA, ED >: EB, C, D](
      f: C => ZIO[RC, EC, A],
      g: B => ZIO[RD, ED, D]
    ): ZRefM[RC, RD, EC, ED, C, D] =
      dimapZIO(f, g)

    /**
     * Transforms both the `set` and `get` values of the `ZRef.Synchronized`
     * with the specified effectual functions.
     */
    final def dimapZIO[RC <: RA, RD <: RB, EC >: EA, ED >: EB, C, D](
      f: C => ZIO[RC, EC, A],
      g: B => ZIO[RD, ED, D]
    ): Synchronized[RC, RD, EC, ED, C, D] =
      foldZIO(identity, identity, f, g)

    /**
     * Transforms both the `set` and `get` errors of the `ZRef.Synchronized`
     * with the specified functions.
     */
    override final def dimapError[EC, ED](f: EA => EC, g: EB => ED): Synchronized[RA, RB, EC, ED, A, B] =
      fold(f, g, Right(_), Right(_))

    /**
     * Filters the `set` value of the `ZRef.Synchronized` with the specified
     * predicate, returning a `ZRef.Synchronized` with a `set` value that
     * succeeds if the predicate is satisfied or else fails with `None`.
     */
    override final def filterInput[A1 <: A](f: A1 => Boolean): Synchronized[RA, RB, Option[EA], EB, A1, B] =
      filterInputZIO(a => ZIO.succeedNow(f(a)))

    /**
     * Filters the `set` value of the `ZRefM` with the specified effectual
     * predicate, returning a `ZRefM` with a `set` value that succeeds if the
     * predicate is satisfied or else fails with `None`.
     */
    @deprecated("use filterInputZIO", "2.0.0")
    final def filterInputM[RC <: RA, EC >: EA, A1 <: A](
      f: A1 => ZIO[RC, EC, Boolean]
    ): ZRefM[RC, RB, Option[EC], EB, A1, B] =
      filterInputZIO(f)

    /**
     * Filters the `set` value of the `ZRef.Synchronized` with the specified
     * effectual predicate, returning a `ZRef.Synchronized` with a `set` value
     * that succeeds if the predicate is satisfied or else fails with `None`.
     */
    final def filterInputZIO[RC <: RA, EC >: EA, A1 <: A](
      f: A1 => ZIO[RC, EC, Boolean]
    ): Synchronized[RC, RB, Option[EC], EB, A1, B] =
      foldZIO(
        Some(_),
        identity,
        a =>
          ZIO.ifZIO(f(a).asSomeError(ZTraceElement.empty))(ZIO.succeedNow(a), ZIO.fail(None)(ZTraceElement.empty))(
            ZTraceElement.empty
          ),
        ZIO.succeedNow
      )

    /**
     * Filters the `get` value of the `ZRef.Synchronized` with the specified
     * predicate, returning a `ZRef.Synchronized` with a `get` value that
     * succeeds if the predicate is satisfied or else fails with `None`.
     */
    override final def filterOutput(f: B => Boolean): Synchronized[RA, RB, EA, Option[EB], A, B] =
      filterOutputZIO(a => ZIO.succeedNow(f(a)))

    /**
     * Filters the `get` value of the `ZRefM` with the specified effectual predicate,
     * returning a `ZRefM` with a `get` value that succeeds if the predicate is
     * satisfied or else fails with `None`.
     */
    @deprecated("use filterOutputZIO", "2.0.0")
    final def filterOutputM[RC <: RB, EC >: EB](f: B => ZIO[RC, EC, Boolean]): ZRefM[RA, RC, EA, Option[EC], A, B] =
      filterOutputZIO(f)

    /**
     * Filters the `get` value of the `ZRef.Synchronized` with the specified
     * effectual predicate, returning a `ZRef.Synchronized` with a `get` value
     * that succeeds if the predicate is satisfied or else fails with `None`.
     */
    final def filterOutputZIO[RC <: RB, EC >: EB](
      f: B => ZIO[RC, EC, Boolean]
    ): Synchronized[RA, RC, EA, Option[EC], A, B] =
      foldZIO(
        identity,
        Some(_),
        (a: A) => ZIO.succeedNow(a),
        b =>
          ZIO.ifZIO(f(b).asSomeError(ZTraceElement.empty))(ZIO.succeedNow(b), ZIO.fail(None)(ZTraceElement.empty))(
            ZTraceElement.empty
          )
      )

    /**
     * Folds over the error and value types of the `ZRef.Synchronized`.
     */
    final def fold[EC, ED, C, D](
      ea: EA => EC,
      eb: EB => ED,
      ca: C => Either[EC, A],
      bd: B => Either[ED, D]
    ): Synchronized[RA, RB, EC, ED, C, D] =
      foldZIO(ea, eb, c => ZIO.fromEither(ca(c))(ZTraceElement.empty), b => ZIO.fromEither(bd(b))(ZTraceElement.empty))

    /**
     * Folds over the error and value types of the `ZRef.Synchronized`,
     * allowing access to the state in transforming the `set` value but
     * requiring unifying the error type.
     */
    final def foldAll[EC, ED, C, D](
      ea: EA => EC,
      eb: EB => ED,
      ec: EB => EC,
      ca: C => B => Either[EC, A],
      bd: B => Either[ED, D]
    ): Synchronized[RA with RB, RB, EC, ED, C, D] =
      foldAllZIO(
        ea,
        eb,
        ec,
        c => b => ZIO.fromEither(ca(c)(b))(ZTraceElement.empty),
        b => ZIO.fromEither(bd(b))(ZTraceElement.empty)
      )

    /**
     * Folds over the error and value types of the `ZRefM`, allowing access to
     * the state in transforming the `set` value. This is a more powerful version
     * of `foldM` but requires unifying the environment and error types.
     */
    @deprecated("use foldAllZIO", "2.0.0")
    final def foldAllM[RC <: RA with RB, RD <: RB, EC, ED, C, D](
      ea: EA => EC,
      eb: EB => ED,
      ec: EB => EC,
      ca: C => B => ZIO[RC, EC, A],
      bd: B => ZIO[RD, ED, D]
    ): ZRefM[RC, RD, EC, ED, C, D] =
      foldAllZIO(ea, eb, ec, ca, bd)

    /**
     * Folds over the error and value types of the `ZRef.Synchronized`,
     * allowing access to the state in transforming the `set` value. This is a
     * more powerful version of `foldZIO` but requires unifying the environment
     * and error types.
     */
    final def foldAllZIO[RC <: RA with RB, RD <: RB, EC, ED, C, D](
      ea: EA => EC,
      eb: EB => ED,
      ec: EB => EC,
      ca: C => B => ZIO[RC, EC, A],
      bd: B => ZIO[RD, ED, D]
    ): Synchronized[RC, RD, EC, ED, C, D] =
      new Synchronized[RC, RD, EC, ED, C, D] {
        def semaphores =
          self.semaphores
        def unsafeGet(implicit trace: ZTraceElement): ZIO[RD, ED, D] =
          self.get.foldZIO(e => ZIO.fail(eb(e)), bd)
        def unsafeSet(c: C)(implicit trace: ZTraceElement): ZIO[RC, EC, Unit] =
          self.get.foldZIO(
            e => ZIO.fail(ec(e)),
            b => ca(c)(b).flatMap(a => self.unsafeSet(a).mapError(ea))
          )
        def unsafeSetAsync(c: C)(implicit trace: ZTraceElement): ZIO[RC, EC, Unit] =
          self.get.foldZIO(
            e => ZIO.fail(ec(e)),
            b => ca(c)(b).flatMap(a => self.unsafeSetAsync(a).mapError(ea))
          )
      }

    /**
     * Folds over the error and value types of the `ZRefM`. This is a highly
     * polymorphic method that is capable of arbitrarily transforming the error
     * and value types of the `ZRefM`. For most use cases one of the more
     * specific combinators implemented in terms of `foldM` will be more
     * ergonomic but this method is extremely useful for implementing new
     * combinators.
     */
    @deprecated("use foldZIO", "2.0.0")
    final def foldM[RC <: RA, RD <: RB, EC, ED, C, D](
      ea: EA => EC,
      eb: EB => ED,
      ca: C => ZIO[RC, EC, A],
      bd: B => ZIO[RD, ED, D]
    ): ZRefM[RC, RD, EC, ED, C, D] =
      foldZIO(ea, eb, ca, bd)

    /**
     * Folds over the error and value types of the `ZRef.Synchronized`. This is
     * a highly polymorphic method that is capable of arbitrarily transforming
     * the error and value types of the `ZRef.Synchronized`. For most use cases
     * one of the more specific combinators implemented in terms of `foldZIO`
     * will be more ergonomic but this method is extremely useful for
     * implementing new combinators.
     */
    final def foldZIO[RC <: RA, RD <: RB, EC, ED, C, D](
      ea: EA => EC,
      eb: EB => ED,
      ca: C => ZIO[RC, EC, A],
      bd: B => ZIO[RD, ED, D]
    ): Synchronized[RC, RD, EC, ED, C, D] =
      new Synchronized[RC, RD, EC, ED, C, D] {
        def semaphores: Set[Semaphore] =
          self.semaphores
        def unsafeGet(implicit trace: ZTraceElement): ZIO[RD, ED, D] =
          self.unsafeGet.foldZIO(e => ZIO.fail(eb(e)), bd)
        def unsafeSetAsync(c: C)(implicit trace: ZTraceElement): ZIO[RC, EC, Unit] =
          ca(c).flatMap(self.unsafeSetAsync(_).mapError(ea))
        def unsafeSet(c: C)(implicit trace: ZTraceElement): ZIO[RC, EC, Unit] =
          ca(c).flatMap(self.unsafeSet(_).mapError(ea))
      }

    /**
     * Reads the value from the `ZRef`.
     */
    final def get(implicit trace: ZTraceElement): ZIO[RB, EB, B] =
      if (semaphores.size == 1) unsafeGet else withPermit(unsafeGet)

    /**
     * Transforms the `get` value of the `ZRef.Synchronized` with the specified
     * function.
     */
    override final def map[C](f: B => C): Synchronized[RA, RB, EA, EB, A, C] =
      mapZIO(b => ZIO.succeedNow(f(b)))

    /**
     * Transforms the `get` value of the `ZRef` with the specified fallible
     * function.
     */
    override final def mapEither[EC >: EB, C](f: B => Either[EC, C]): Synchronized[RA, RB, EA, EC, A, C] =
      dimapEither(Right(_), f)

    /**
     * Transforms the `get` value of the `ZRefM` with the specified effectual
     * function.
     */
    @deprecated("use mapZIO", "2.0.0")
    final def mapM[RC <: RB, EC >: EB, C](f: B => ZIO[RC, EC, C])(implicit
      trace: ZTraceElement
    ): ZRefM[RA, RC, EA, EC, A, C] =
      mapZIO(f)

    /**
     * Transforms the `get` value of the `ZRef.Synchronized` with the specified
     * effectual function.
     */
    final def mapZIO[RC <: RB, EC >: EB, C](f: B => ZIO[RC, EC, C]): Synchronized[RA, RC, EA, EC, A, C] =
      dimapZIO(ZIO.succeedNow, f)

    /**
     * Returns a read only view of the `ZRef.Synchronized`.
     */
    override final def readOnly: Synchronized[RA, RB, EA, EB, Nothing, B] =
      self

    /**
     * Writes a new value to the `ZRef`, with a guarantee of immediate
     * consistency (at some cost to performance).
     */
    final def set(a: A)(implicit trace: ZTraceElement): ZIO[RA, EA, Unit] =
      withPermit(unsafeSet(a))

    /**
     * Writes a new value to the `ZRef` without providing a guarantee of
     * immediate consistency.
     */
    final def setAsync(a: A)(implicit trace: ZTraceElement): ZIO[RA, EA, Unit] =
      withPermit(unsafeSetAsync(a))

    /**
     * Performs the specified effect every time a value is written to this
     * `ZRef.Synchronized`.
     */
    final def tapInput[RC <: RA, EC >: EA, A1 <: A](f: A1 => ZIO[RC, EC, Any])(implicit
      trace: ZTraceElement
    ): Synchronized[RC, RB, EC, EB, A1, B] =
      contramapZIO(a => f(a).as(a))

    /**
     * Performs the specified effect very time a value is read from this
     * `ZRef.Synchronized`.
     */
    final def tapOutput[RC <: RB, EC >: EB](f: B => ZIO[RC, EC, Any])(implicit
      trace: ZTraceElement
    ): Synchronized[RA, RC, EA, EC, A, B] =
      mapZIO(b => f(b).as(b))

    /**
     * Returns a write only view of the `ZRef.Synchronized`.
     */
    override final def writeOnly: Synchronized[RA, RB, EA, Unit, A, Nothing] =
      fold(identity, _ => (), Right(_), _ => Left(()))

    private final def withPermit[R, E, A](zio: ZIO[R, E, A])(implicit trace: ZTraceElement): ZIO[R, E, A] =
      ZIO.uninterruptibleMask { restore =>
        restore(STM.foreach(semaphores)(_.acquire).commit) *>
          restore(zio).ensuring(STM.foreach(semaphores)(_.release).commit)
      }
  }

  object Synchronized {

    /**
     * Creates a new `RefM` and a `Dequeue` that will emit every change to the
     * `RefM`.
     */
    @deprecated("use SubscriptionRef", "2.0.0")
    def dequeueRef[A](a: A)(implicit trace: ZTraceElement): UIO[(RefM[A], Dequeue[A])] =
      for {
        ref   <- make(a)
        queue <- Queue.unbounded[A]
      } yield (ref.tapInput(queue.offer), queue)

    /**
     * Creates a new `ZRef.Synchronized` with the specified value.
     */
    def make[A](a: A)(implicit trace: ZTraceElement): UIO[Synchronized[Any, Any, Nothing, Nothing, A, A]] =
      for {
        ref       <- Ref.make(a)
        semaphore <- Semaphore.make(1)
      } yield new Ref.Synchronized[A] {
        val semaphores: Set[Semaphore] =
          Set(semaphore)
        def unsafeGet(implicit trace: ZTraceElement): ZIO[Any, Nothing, A] =
          ref.get
        def unsafeSet(a: A)(implicit trace: ZTraceElement): ZIO[Any, Nothing, Unit] =
          ref.set(a)
        def unsafeSetAsync(a: A)(implicit trace: ZTraceElement): ZIO[Any, Nothing, Unit] =
          ref.setAsync(a)
      }

    /**
     * Creates a new `ZRef.Synchronized` with the specified value in the
     * context of a `Managed.`
     */
    def makeManaged[A](a: A)(implicit trace: ZTraceElement): UManaged[Synchronized[Any, Any, Nothing, Nothing, A, A]] =
      make(a).toManaged

    implicit class UnifiedSyntax[-R, +E, A](private val self: Synchronized[R, R, E, E, A, A]) extends AnyVal {

      /**
       * Atomically modifies the `RefM` with the specified function, returning the
       * value immediately before modification.
       */
      @deprecated("use getAndUpdateZIO", "2.0.0")
      def getAndUpdateM[R1 <: R, E1 >: E](f: A => ZIO[R1, E1, A])(implicit trace: ZTraceElement): ZIO[R1, E1, A] =
        getAndUpdateZIO(f)

      /**
       * Atomically modifies the `Ref.Synchronized` with the specified
       * function, returning the value immediately before modification.
       */
      def getAndUpdateZIO[R1 <: R, E1 >: E](f: A => ZIO[R1, E1, A])(implicit trace: ZTraceElement): ZIO[R1, E1, A] =
        modifyZIO(v => f(v).map(result => (v, result)))

      /**
       * Atomically modifies the `RefM` with the specified partial function,
       * returning the value immediately before modification.
       * If the function is undefined on the current value it doesn't change it.
       */
      @deprecated("use getAndUpdateSomeZIO", "2.0.0")
      def getAndUpdateSomeM[R1 <: R, E1 >: E](pf: PartialFunction[A, ZIO[R1, E1, A]])(implicit
        trace: ZTraceElement
      ): ZIO[R1, E1, A] =
        getAndUpdateSomeZIO(pf)

      /**
       * Atomically modifies the `Ref.Synchronized` with the specified partial
       * function, returning the value immediately before modification. If the
       * function is undefined on the current value it doesn't change it.
       */
      def getAndUpdateSomeZIO[R1 <: R, E1 >: E](pf: PartialFunction[A, ZIO[R1, E1, A]])(implicit
        trace: ZTraceElement
      ): ZIO[R1, E1, A] =
        modifyZIO(v => pf.applyOrElse[A, ZIO[R1, E1, A]](v, ZIO.succeedNow).map(result => (v, result)))

      /**
       * Atomically modifies the `RefM` with the specified function, which computes
       * a return value for the modification. This is a more powerful version of
       * `update`.
       */
      @deprecated("use modifyZIO", "2.0.0")
      def modifyM[R1 <: R, E1 >: E, B](f: A => ZIO[R1, E1, (B, A)])(implicit trace: ZTraceElement): ZIO[R1, E1, B] =
        modifyZIO(f)

      /**
       * Atomically modifies the `Ref.Synchronized` with the specified
       * function, which computes a return value for the modification. This is
       * a more powerful version of `update`.
       */
      def modifyZIO[R1 <: R, E1 >: E, B](f: A => ZIO[R1, E1, (B, A)])(implicit trace: ZTraceElement): ZIO[R1, E1, B] =
        self.withPermit(self.unsafeGet.flatMap(f).flatMap { case (b, a) => self.unsafeSet(a).as(b) })

      /**
       * Atomically modifies the `RefM` with the specified function, which computes
       * a return value for the modification if the function is defined in the current value
       * otherwise it returns a default value.
       * This is a more powerful version of `updateSome`.
       */
      @deprecated("use modifySomeZIO", "2.0.0")
      def modifySomeM[R1 <: R, E1 >: E, B](default: B)(pf: PartialFunction[A, ZIO[R1, E1, (B, A)]])(implicit
        trace: ZTraceElement
      ): ZIO[R1, E1, B] =
        modifySomeZIO[R1, E1, B](default)(pf)

      /**
       * Atomically modifies the `Ref.Synchronized` with the specified
       * function, which computes a return value for the modification if the
       * function is defined in the current value otherwise it returns a
       * default value. This is a more powerful version of `updateSome`.
       */
      def modifySomeZIO[R1 <: R, E1 >: E, B](default: B)(pf: PartialFunction[A, ZIO[R1, E1, (B, A)]])(implicit
        trace: ZTraceElement
      ): ZIO[R1, E1, B] =
        modifyZIO(v => pf.applyOrElse[A, ZIO[R1, E1, (B, A)]](v, _ => ZIO.succeedNow((default, v))))

      /**
       * Atomically modifies the `RefM` with the specified function.
       */
      @deprecated("use updateZIO", "2.0.0")
      def updateM[R1 <: R, E1 >: E](f: A => ZIO[R1, E1, A])(implicit trace: ZTraceElement): ZIO[R1, E1, Unit] =
        updateZIO(f)

      /**
       * Atomically modifies the `Ref.Synchronized` with the specified
       * function.
       */
      def updateZIO[R1 <: R, E1 >: E](f: A => ZIO[R1, E1, A])(implicit trace: ZTraceElement): ZIO[R1, E1, Unit] =
        modifyZIO(v => f(v).map(result => ((), result)))

      /**
       * Atomically modifies the `RefM` with the specified function, returning the
       * value immediately after modification.
       */
      @deprecated("use updateAndGetZIO", "2.0.0")
      def updateAndGetM[R1 <: R, E1 >: E](f: A => ZIO[R1, E1, A])(implicit trace: ZTraceElement): ZIO[R1, E1, A] =
        updateAndGetZIO(f)

      /**
       * Atomically modifies the `Ref.Synchronized` with the specified
       * function, returning the value immediately after modification.
       */
      def updateAndGetZIO[R1 <: R, E1 >: E](f: A => ZIO[R1, E1, A])(implicit trace: ZTraceElement): ZIO[R1, E1, A] =
        modifyZIO(v => f(v).map(result => (result, result)))

      /**
       * Atomically modifies the `RefM` with the specified partial function.
       * If the function is undefined on the current value it doesn't change it.
       */
      @deprecated("use updateSomeZIO", "2.0.0")
      def updateSomeM[R1 <: R, E1 >: E](pf: PartialFunction[A, ZIO[R1, E1, A]])(implicit
        trace: ZTraceElement
      ): ZIO[R1, E1, Unit] =
        updateSomeZIO(pf)

      /**
       * Atomically modifies the `Ref.Synchronized` with the specified partial
       * function. If the function is undefined on the current value it doesn't
       * change it.
       */
      def updateSomeZIO[R1 <: R, E1 >: E](pf: PartialFunction[A, ZIO[R1, E1, A]])(implicit
        trace: ZTraceElement
      ): ZIO[R1, E1, Unit] =
        modifyZIO(v => pf.applyOrElse[A, ZIO[R1, E1, A]](v, ZIO.succeedNow).map(result => ((), result)))

      /**
       * Atomically modifies the `RefM` with the specified partial function.
       * If the function is undefined on the current value it returns the old value
       * without changing it.
       */
      @deprecated("use updateSomeAndGetZIO", "2.0.0")
      def updateSomeAndGetM[R1 <: R, E1 >: E](pf: PartialFunction[A, ZIO[R1, E1, A]])(implicit
        trace: ZTraceElement
      ): ZIO[R1, E1, A] =
        updateSomeAndGetZIO(pf)

      /**
       * Atomically modifies the `Ref.Synchronized` with the specified partial
       * function. If the function is undefined on the current value it returns
       * the old value without changing it.
       */
      def updateSomeAndGetZIO[R1 <: R, E1 >: E](pf: PartialFunction[A, ZIO[R1, E1, A]])(implicit
        trace: ZTraceElement
      ): ZIO[R1, E1, A] =
        modifyZIO(v => pf.applyOrElse[A, ZIO[R1, E1, A]](v, ZIO.succeedNow).map(result => (result, result)))
    }

    implicit final class ZipSyntax[RA, RB, EA, EB, A, B](private val self: ZRef.Synchronized[RA, RB, EA, EB, A, B])
        extends AnyVal {

      /**
       * A symbolic alias for `zip`.
       */
      final def <*>[RA1 <: RA, RB1 <: RB, EA1 >: EA, EB1 >: EB, A2, B2](
        that: ZRef.Synchronized[RA1, RB1, EA1, EB1, A2, B2]
      )(implicit
        unzippable: Unzippable[A, A2],
        zippable: Zippable[B, B2]
      ): ZRef.Synchronized[RA1, RB1, EA1, EB1, unzippable.In, zippable.Out] =
        self zip that

      /**
       * Combines this `ZRefM` with the specified `ZRefM` to create a new
       * `ZRefM` with the `get` and `set` values of both. The new `ZRefM` value
       * supports atomically modifying both of the underlying `ZRefM` values.
       */
      final def zip[RA1 <: RA, RB1 <: RB, EA1 >: EA, EB1 >: EB, A2, B2](
        that: ZRef.Synchronized[RA1, RB1, EA1, EB1, A2, B2]
      )(implicit
        unzippable: Unzippable[A, A2],
        zippable: Zippable[B, B2]
      ): ZRef.Synchronized[RA1, RB1, EA1, EB1, unzippable.In, zippable.Out] =
        new ZRef.Synchronized[RA1, RB1, EA1, EB1, unzippable.In, zippable.Out] {
          val semaphores: Set[Semaphore] =
            self.semaphores | that.semaphores
          def unsafeGet(implicit trace: ZTraceElement): ZIO[RB1, EB1, zippable.Out] =
            self.get <*> that.get
          def unsafeSetAsync(in: unzippable.In)(implicit trace: ZTraceElement): ZIO[RA1, EA1, Unit] =
            unzippable.unzip(in) match {
              case (a, a2) =>
                self.unsafeSetAsync(a) *> that.unsafeSetAsync(a2)
            }
          def unsafeSet(in: unzippable.In)(implicit trace: ZTraceElement): ZIO[RA1, EA1, Unit] =
            unzippable.unzip(in) match {
              case (a, a2) =>
                self.unsafeSet(a) *> that.unsafeSet(a2)
            }
        }
    }
  }

  private[zio] final case class Atomic[A](value: AtomicReference[A]) extends ZRef[Any, Any, Nothing, Nothing, A, A] {
    self =>

    def fold[EC, ED, C, D](
      ea: Nothing => EC,
      eb: Nothing => ED,
      ca: C => Either[EC, A],
      bd: A => Either[ED, D]
    ): ZRef[Any, Any, EC, ED, C, D] =
      new Derived[EC, ED, C, D] {
        type S = A
        def getEither(s: S): Either[ED, D] =
          bd(s)
        def setEither(c: C): Either[EC, S] =
          ca(c)
        val value: Atomic[S] =
          self
      }

    def foldAll[EC, ED, C, D](
      ea: Nothing => EC,
      eb: Nothing => ED,
      ec: Nothing => EC,
      ca: C => A => Either[EC, A],
      bd: A => Either[ED, D]
    ): ZRef[Any, Any, EC, ED, C, D] =
      new DerivedAll[EC, ED, C, D] {
        type S = A
        def getEither(s: S): Either[ED, D] =
          bd(s)
        def setEither(c: C)(s: S): Either[EC, S] =
          ca(c)(s)
        val value: Atomic[S] =
          self
      }

    def get(implicit trace: ZTraceElement): UIO[A] =
      ZIO.succeed(unsafeGet)

    def getAndSet(a: A)(implicit trace: ZTraceElement): UIO[A] =
      ZIO.succeed(unsafeGetAndSet(a))

    def getAndUpdate(f: A => A)(implicit trace: ZTraceElement): UIO[A] =
      ZIO.succeed(unsafeGetAndUpdate(f))

    def getAndUpdateSome(pf: PartialFunction[A, A])(implicit trace: ZTraceElement): UIO[A] =
      ZIO.succeed(unsafeGetAndUpdateSome(pf))

    def modify[B](f: A => (B, A))(implicit trace: ZTraceElement): UIO[B] =
      ZIO.succeed(unsafeModify(f))

    def modifySome[B](default: B)(pf: PartialFunction[A, (B, A)])(implicit trace: ZTraceElement): UIO[B] =
      ZIO.succeed(unsafeModifySome(default)(pf))

    def set(a: A)(implicit trace: ZTraceElement): UIO[Unit] =
      ZIO.succeed(unsafeSet(a))

    def setAsync(a: A)(implicit trace: ZTraceElement): UIO[Unit] =
      ZIO.succeed(unsafeSetAsync(a))

    override def toString: String =
      s"Ref(${value.get})"

    def unsafeGet: A =
      value.get

    def unsafeGetAndSet(a: A): A = {
      var loop       = true
      var current: A = null.asInstanceOf[A]
      while (loop) {
        current = value.get
        loop = !value.compareAndSet(current, a)
      }
      current
    }

    def unsafeGetAndUpdate(f: A => A): A = {
      var loop       = true
      var current: A = null.asInstanceOf[A]
      while (loop) {
        current = value.get
        val next = f(current)
        loop = !value.compareAndSet(current, next)
      }
      current
    }

    def unsafeGetAndUpdateSome(pf: PartialFunction[A, A]): A = {
      var loop       = true
      var current: A = null.asInstanceOf[A]
      while (loop) {
        current = value.get
        val next = pf.applyOrElse(current, (_: A) => current)
        loop = !value.compareAndSet(current, next)
      }
      current
    }

    def unsafeModify[B](f: A => (B, A)): B = {
      var loop = true
      var b: B = null.asInstanceOf[B]
      while (loop) {
        val current = value.get
        val tuple   = f(current)
        b = tuple._1
        loop = !value.compareAndSet(current, tuple._2)
      }
      b
    }

    def unsafeModifySome[B](default: B)(pf: PartialFunction[A, (B, A)]): B = {
      var loop = true
      var b: B = null.asInstanceOf[B]
      while (loop) {
        val current = value.get
        val tuple   = pf.applyOrElse(current, (_: A) => (default, current))
        b = tuple._1
        loop = !value.compareAndSet(current, tuple._2)
      }
      b
    }

    def unsafeSet(a: A): Unit =
      value.set(a)

    def unsafeSetAsync(a: A): Unit =
      value.lazySet(a)

    def unsafeUpdate(f: A => A): Unit = {
      var loop    = true
      var next: A = null.asInstanceOf[A]
      while (loop) {
        val current = value.get
        next = f(current)
        loop = !value.compareAndSet(current, next)
      }
      ()
    }

    def unsafeUpdateAndGet(f: A => A): A = {
      var loop    = true
      var next: A = null.asInstanceOf[A]
      while (loop) {
        val current = value.get
        next = f(current)
        loop = !value.compareAndSet(current, next)
      }
      next
    }

    def unsafeUpdateSome(pf: PartialFunction[A, A]): Unit = {
      var loop    = true
      var next: A = null.asInstanceOf[A]
      while (loop) {
        val current = value.get
        next = pf.applyOrElse(current, (_: A) => current)
        loop = !value.compareAndSet(current, next)
      }
      ()
    }

    def unsafeUpdateSomeAndGet(pf: PartialFunction[A, A]): A = {
      var loop    = true
      var next: A = null.asInstanceOf[A]
      while (loop) {
        val current = value.get
        next = pf.applyOrElse(current, (_: A) => current)
        loop = !value.compareAndSet(current, next)
      }
      next
    }

    def update(f: A => A)(implicit trace: ZTraceElement): UIO[Unit] =
      ZIO.effectTotal(unsafeUpdate(f))

    def updateAndGet(f: A => A)(implicit trace: ZTraceElement): UIO[A] =
      ZIO.effectTotal(unsafeUpdateAndGet(f))

    def updateSome(pf: PartialFunction[A, A])(implicit trace: ZTraceElement): UIO[Unit] =
      ZIO.effectTotal(unsafeUpdateSome(pf))

    def updateSomeAndGet(pf: PartialFunction[A, A])(implicit trace: ZTraceElement): UIO[A] =
      ZIO.effectTotal(unsafeUpdateSomeAndGet(pf))
  }

  private abstract class Derived[+EA, +EB, -A, +B] extends ZRef[Any, Any, EA, EB, A, B] { self =>
    type S

    def getEither(s: S): Either[EB, B]

    def setEither(a: A): Either[EA, S]

    val value: Atomic[S]

    final def fold[EC, ED, C, D](
      ea: EA => EC,
      eb: EB => ED,
      ca: C => Either[EC, A],
      bd: B => Either[ED, D]
    ): ZRef[Any, Any, EC, ED, C, D] =
      new Derived[EC, ED, C, D] {
        type S = self.S
        def getEither(s: S): Either[ED, D] =
          self.getEither(s).fold(e => Left(eb(e)), bd)
        def setEither(c: C): Either[EC, S] =
          ca(c).flatMap(a => self.setEither(a).fold(e => Left(ea(e)), Right(_)))
        val value: Atomic[S] =
          self.value
      }

    final def foldAll[EC, ED, C, D](
      ea: EA => EC,
      eb: EB => ED,
      ec: EB => EC,
      ca: C => B => Either[EC, A],
      bd: B => Either[ED, D]
    ): ZRef[Any, Any, EC, ED, C, D] =
      new DerivedAll[EC, ED, C, D] {
        type S = self.S
        def getEither(s: S): Either[ED, D] =
          self.getEither(s).fold(e => Left(eb(e)), bd)
        def setEither(c: C)(s: S): Either[EC, S] =
          self
            .getEither(s)
            .fold(e => Left(ec(e)), ca(c))
            .flatMap(a => self.setEither(a).fold(e => Left(ea(e)), Right(_)))
        val value: Atomic[S] =
          self.value
      }

    final def get(implicit trace: ZTraceElement): IO[EB, B] =
      value.get.flatMap(getEither(_).fold(ZIO.fail(_), ZIO.succeedNow))

    final def set(a: A)(implicit trace: ZTraceElement): IO[EA, Unit] =
      setEither(a).fold(ZIO.fail(_), value.set)

    final def setAsync(a: A)(implicit trace: ZTraceElement): IO[EA, Unit] =
      setEither(a).fold(ZIO.fail(_), value.setAsync)
  }

  private abstract class DerivedAll[+EA, +EB, -A, +B] extends ZRef[Any, Any, EA, EB, A, B] { self =>
    type S

    def getEither(s: S): Either[EB, B]

    def setEither(a: A)(s: S): Either[EA, S]

    val value: Atomic[S]

    final def fold[EC, ED, C, D](
      ea: EA => EC,
      eb: EB => ED,
      ca: C => Either[EC, A],
      bd: B => Either[ED, D]
    ): ZRef[Any, Any, EC, ED, C, D] =
      new DerivedAll[EC, ED, C, D] {
        type S = self.S
        def getEither(s: S): Either[ED, D] =
          self.getEither(s).fold(e => Left(eb(e)), bd)
        def setEither(c: C)(s: S): Either[EC, S] =
          ca(c).flatMap(a => self.setEither(a)(s).fold(e => Left(ea(e)), Right(_)))
        val value: Atomic[S] =
          self.value
      }

    final def foldAll[EC, ED, C, D](
      ea: EA => EC,
      eb: EB => ED,
      ec: EB => EC,
      ca: C => B => Either[EC, A],
      bd: B => Either[ED, D]
    ): ZRef[Any, Any, EC, ED, C, D] =
      new DerivedAll[EC, ED, C, D] {
        type S = self.S
        def getEither(s: S): Either[ED, D] =
          self.getEither(s).fold(e => Left(eb(e)), bd)
        def setEither(c: C)(s: S): Either[EC, S] =
          self
            .getEither(s)
            .fold(e => Left(ec(e)), ca(c))
            .flatMap(a => self.setEither(a)(s).fold(e => Left(ea(e)), Right(_)))
        val value: Atomic[S] =
          self.value
      }

    final def get(implicit trace: ZTraceElement): IO[EB, B] =
      value.get.flatMap(getEither(_).fold(ZIO.fail(_), ZIO.succeedNow))

    final def set(a: A)(implicit trace: ZTraceElement): IO[EA, Unit] =
      value.modify { s =>
        setEither(a)(s) match {
          case Left(e)  => (Left(e), s)
          case Right(s) => (Right(()), s)
        }
      }.absolve

    final def setAsync(a: A)(implicit trace: ZTraceElement): IO[EA, Unit] =
      value.modify { s =>
        setEither(a)(s) match {
          case Left(e)  => (Left(e), s)
          case Right(s) => (Right(()), s)
        }
      }.absolve
  }
<<<<<<< HEAD
=======

  implicit class UnifiedSyntax[+E, A](private val self: ERef[E, A]) extends AnyVal {

    /**
     * Atomically writes the specified value to the `ZRef`, returning the value
     * immediately before modification.
     */
    def getAndSet(a: A): IO[E, A] =
      self match {
        case atomic: Atomic[A] => atomic.getAndSet(a)
        case derived           => derived.modify(v => (v, a))
      }

    /**
     * Atomically modifies the `ZRef` with the specified function, returning the
     * value immediately before modification.
     */
    def getAndUpdate(f: A => A): IO[E, A] =
      self match {
        case atomic: Atomic[A] => atomic.getAndUpdate(f)
        case derived           => derived.modify(v => (v, f(v)))
      }

    /**
     * Atomically modifies the `ZRef` with the specified partial function,
     * returning the value immediately before modification. If the function is
     * undefined on the current value it doesn't change it.
     */
    def getAndUpdateSome(pf: PartialFunction[A, A]): IO[E, A] =
      self match {
        case atomic: Atomic[A] => atomic.getAndUpdateSome(pf)
        case derived =>
          derived.modify { v =>
            val result = pf.applyOrElse[A, A](v, identity)
            (v, result)
          }
      }

    /**
     * Atomically modifies the `ZRef` with the specified function, which
     * computes a return value for the modification. This is a more powerful
     * version of `update`.
     */
    @silent("unreachable code")
    def modify[B](f: A => (B, A)): IO[E, B] =
      self match {
        case atomic: Atomic[A] => atomic.modify(f)
        case derived: Derived[E, E, A, A] =>
          derived.value.modify { s =>
            derived.getEither(s) match {
              case Left(e) => (Left(e), s)
              case Right(a1) => {
                val (b, a2) = f(a1)
                derived.setEither(a2) match {
                  case Left(e)  => (Left(e), s)
                  case Right(s) => (Right(b), s)
                }
              }
            }
          }.absolve
        case derivedAll: DerivedAll[E, E, A, A] =>
          derivedAll.value.modify { s =>
            derivedAll.getEither(s) match {
              case Left(e) => (Left(e), s)
              case Right(a1) => {
                val (b, a2) = f(a1)
                derivedAll.setEither(a2)(s) match {
                  case Left(e)  => (Left(e), s)
                  case Right(s) => (Right(b), s)
                }
              }
            }
          }.absolve
      }

    /**
     * Atomically modifies the `ZRef` with the specified partial function, which
     * computes a return value for the modification if the function is defined
     * on the current value otherwise it returns a default value. This is a more
     * powerful version of `updateSome`.
     */
    def modifySome[B](default: B)(pf: PartialFunction[A, (B, A)]): IO[E, B] =
      self match {
        case atomic: Atomic[A] => atomic.modifySome(default)(pf)
        case derived =>
          derived.modify(v => pf.applyOrElse[A, (B, A)](v, _ => (default, v)))
      }

    /**
     * Atomically modifies the `ZRef` with the specified function.
     */
    def update(f: A => A): IO[E, Unit] =
      self match {
        case atomic: Atomic[A] => atomic.update(f)
        case derived           => derived.modify(v => ((), f(v)))
      }

    /**
     * Atomically modifies the `ZRef` with the specified function and returns
     * the updated value.
     */
    def updateAndGet(f: A => A): IO[E, A] =
      self match {
        case atomic: Atomic[A] => atomic.updateAndGet(f)
        case derived =>
          derived.modify { v =>
            val result = f(v)
            (result, result)
          }
      }

    /**
     * Atomically modifies the `ZRef` with the specified partial function. If
     * the function is undefined on the current value it doesn't change it.
     */
    def updateSome(pf: PartialFunction[A, A]): IO[E, Unit] =
      self match {
        case atomic: Atomic[A] => atomic.updateSome(pf)
        case derived =>
          derived.modify { v =>
            val result = pf.applyOrElse[A, A](v, identity)
            ((), result)
          }
      }

    /**
     * Atomically modifies the `ZRef` with the specified partial function. If
     * the function is undefined on the current value it returns the old value
     * without changing it.
     */
    def updateSomeAndGet(pf: PartialFunction[A, A]): IO[E, A] =
      self match {
        case atomic: Atomic[A] => atomic.updateSomeAndGet(pf)
        case derived =>
          derived.modify { v =>
            val result = pf.applyOrElse[A, A](v, identity)
            (result, result)
          }
      }

  }

  private[zio] implicit class UnsafeSyntax[A](private val self: Ref[A]) extends AnyVal {

    @silent("unreachable code")
    def unsafeGet: A =
      self match {
        case atomic: Atomic[A] => atomic.unsafeGet
        case derived: Derived[Nothing, Nothing, A, A] =>
          derived.getEither(derived.value.unsafeGet).merge
        case derivedAll: DerivedAll[Nothing, Nothing, A, A] =>
          derivedAll.getEither(derivedAll.value.unsafeGet).merge
      }

    def unsafeGetAndSet(a: A): A =
      self match {
        case atomic: Atomic[A] => atomic.unsafeGetAndSet(a)
        case derived           => derived.unsafeModify(v => (v, a))
      }

    def unsafeGetAndUpdate(f: A => A): A =
      self match {
        case atomic: Atomic[A] => atomic.unsafeGetAndUpdate(f)
        case derived           => derived.unsafeModify(v => (v, f(v)))
      }

    def unsafeGetAndUpdateSome(pf: PartialFunction[A, A]): A =
      self match {
        case atomic: Atomic[A] => atomic.unsafeGetAndUpdateSome(pf)
        case derived =>
          derived.unsafeModify { v =>
            val result = pf.applyOrElse[A, A](v, identity)
            (v, result)
          }
      }

    @silent("unreachable code")
    def unsafeModify[B](f: A => (B, A)): B =
      self match {
        case atomic: Atomic[A] => atomic.unsafeModify(f)
        case derived: Derived[Nothing, Nothing, A, A] =>
          derived.value.unsafeModify { s =>
            derived.getEither(s) match {
              case Left(e) => (Left(e), s)
              case Right(a1) => {
                val (b, a2) = f(a1)
                derived.setEither(a2) match {
                  case Left(e)  => (Left(e), s)
                  case Right(s) => (Right(b), s)
                }
              }
            }
          }.merge
        case derivedAll: DerivedAll[Nothing, Nothing, A, A] =>
          derivedAll.value.unsafeModify { s =>
            derivedAll.getEither(s) match {
              case Left(e) => (Left(e), s)
              case Right(a1) => {
                val (b, a2) = f(a1)
                derivedAll.setEither(a2)(s) match {
                  case Left(e)  => (Left(e), s)
                  case Right(s) => (Right(b), s)
                }
              }
            }
          }.merge
      }

    def unsafeModifySome[B](default: B)(pf: PartialFunction[A, (B, A)]): B =
      self match {
        case atomic: Atomic[A] => atomic.unsafeModifySome(default)(pf)
        case derived =>
          derived.unsafeModify(v => pf.applyOrElse[A, (B, A)](v, _ => (default, v)))
      }

    @silent("unreachable code")
    def unsafeSet(a: A): Unit =
      self match {
        case atomic: Atomic[A] => atomic.unsafeSet(a)
        case derived: Derived[Nothing, Nothing, A, A] =>
          derived.value.unsafeSet(derived.setEither(a).merge)
        case derivedAll: DerivedAll[Nothing, Nothing, A, A] =>
          derivedAll.value.unsafeModify { s =>
            derivedAll.setEither(a)(s) match {
              case Left(e)  => (Left(e), s)
              case Right(s) => (Right(()), s)
            }
          }.merge
      }

    @silent("unreachable code")
    def unsafeSetAsync(a: A): Unit =
      self match {
        case atomic: Atomic[A] => atomic.unsafeSetAsync(a)
        case derived: Derived[Nothing, Nothing, A, A] =>
          derived.value.unsafeSetAsync(derived.setEither(a).merge)
        case derivedAll: DerivedAll[Nothing, Nothing, A, A] =>
          derivedAll.value.unsafeModify { s =>
            derivedAll.setEither(a)(s) match {
              case Left(e)  => (Left(e), s)
              case Right(s) => (Right(()), s)
            }
          }.merge
      }

    def unsafeUpdate(f: A => A): Unit =
      self match {
        case atomic: Atomic[A] => atomic.unsafeUpdate(f)
        case derived           => derived.unsafeModify(v => ((), f(v)))
      }

    def unsafeUpdateAndGet(f: A => A): A =
      self match {
        case atomic: Atomic[A] => atomic.unsafeUpdateAndGet(f)
        case derived =>
          derived.unsafeModify { v =>
            val result = f(v)
            (result, result)
          }
      }

    def unsafeUpdateSome(pf: PartialFunction[A, A]): Unit =
      self match {
        case atomic: Atomic[A] => atomic.unsafeUpdateSome(pf)
        case derived =>
          derived.unsafeModify { v =>
            val result = pf.applyOrElse[A, A](v, identity)
            ((), result)
          }
      }

    def unsafeUpdateSomeAndGet(pf: PartialFunction[A, A]): A =
      self match {
        case atomic: Atomic[A] => atomic.unsafeUpdateSomeAndGet(pf)
        case derived =>
          derived.unsafeModify { v =>
            val result = pf.applyOrElse[A, A](v, identity)
            (result, result)
          }
      }
  }

  /**
   * Creates a new `ZRef` with the specified value.
   */
  def make[A](a: A): UIO[Ref[A]] =
    UIO.effectTotal(unsafeMake(a))

  /**
   * Creates a new managed `ZRef` with the specified value
   */
  def makeManaged[A](a: A): Managed[Nothing, Ref[A]] =
    make(a).toManaged_

  private[zio] def unsafeMake[A](a: A): Ref[A] =
    Atomic(new AtomicReference(a))
>>>>>>> 26bd9d6e
}<|MERGE_RESOLUTION|>--- conflicted
+++ resolved
@@ -23,55 +23,37 @@
 import java.util.concurrent.atomic.AtomicReference
 
 /**
-<<<<<<< HEAD
  * A `ZRef[RA, RB, EA, EB, A, B]` is a polymorphic, purely functional
  * description of a mutable reference. The fundamental operations of a `ZRef`
  * are `set` and `get`. `set` takes a value of type `A` and sets the reference
- * to a new value, requiring an environment of type `RA` and potentially
- * failing with an error of type `EA`. `get` gets the current value of the
- * reference and returns a value of type `B`, requiring an environment of type
- * `RB` and potentially failing with an error of type `EB`.
-=======
- * A `ZRef[EA, EB, A, B]` is a polymorphic, purely functional description of a
- * mutable reference. The fundamental operations of a `ZRef` are `set` and
- * `get`. `set` takes a value of type `A` and sets the reference to a new value,
- * potentially failing with an error of type `EA`. `get` gets the current value
- * of the reference and returns a value of type `B`, potentially failing with an
- * error of type `EB`.
->>>>>>> 26bd9d6e
+ * to a new value, requiring an environment of type `RA` and potentially failing
+ * with an error of type `EA`. `get` gets the current value of the reference and
+ * returns a value of type `B`, requiring an environment of type `RB` and
+ * potentially failing with an error of type `EB`.
  *
  * When the error and value types of the `ZRef` are unified, that is, it is a
  * `ZRef[R, R, E, E, A, A]`, the `ZRef` also supports atomic `modify` and
  * `update` operations. All operations are guaranteed to be safe for concurrent
  * access.
  *
- * By default, `ZRef` is implemented in terms of compare and swap operations
- * for maximum performance and does not support performing effects within
- * update operations. If you need to perform effects within update operations
- * you can create a `ZRef.Synchronized`, a specialized type of `ZRef` that
- * supports performing effects within update operations at some cost to
- * performance. In this case writes will semantically block other writers,
- * while multiple readers can read simultaneously.
+ * By default, `ZRef` is implemented in terms of compare and swap operations for
+ * maximum performance and does not support performing effects within update
+ * operations. If you need to perform effects within update operations you can
+ * create a `ZRef.Synchronized`, a specialized type of `ZRef` that supports
+ * performing effects within update operations at some cost to performance. In
+ * this case writes will semantically block other writers, while multiple
+ * readers can read simultaneously.
  *
  * `ZRef.Synchronized` also supports composing multiple `ZRef.Synchronized`
  * values together to form a single `ZRef.Synchronized` value that can be
  * atomically updated using the `zip` operator. In this case reads and writes
  * will semantically block other readers and writers.
  *
-<<<<<<< HEAD
- * NOTE: While `ZRef` provides the functional equivalent of a mutable
- * reference, the value inside the `ZRef` should normally be immutable since
- * compare and swap operations are not safe for mutable values that do not
- * support concurrent access. If you do need to use a mutable value
- * `ZRef.Synchronized` will guarantee that access to the value is properly
- * synchronized.
-=======
  * NOTE: While `ZRef` provides the functional equivalent of a mutable reference,
- * the value inside the `ZRef` should be immutable. For performance reasons
- * `ZRef` is implemented in terms of compare and swap operations rather than
- * synchronization. These operations are not safe for mutable values that do not
- * support concurrent access.
->>>>>>> 26bd9d6e
+ * the value inside the `ZRef` should normally be immutable since compare and
+ * swap operations are not safe for mutable values that do not support
+ * concurrent access. If you do need to use a mutable value `ZRef.Synchronized`
+ * will guarantee that access to the value is properly synchronized.
  */
 sealed abstract class ZRef[-RA, -RB, +EA, +EB, -A, +B] extends Serializable { self =>
 
@@ -236,8 +218,8 @@
       }
 
     /**
-     * Atomically modifies the `ZRef` with the specified function, returning
-     * the value immediately before modification.
+     * Atomically modifies the `ZRef` with the specified function, returning the
+     * value immediately before modification.
      */
     def getAndUpdate(f: A => A)(implicit trace: ZTraceElement): ZIO[R, E, A] =
       self match {
@@ -300,10 +282,10 @@
       }
 
     /**
-     * Atomically modifies the `ZRef` with the specified partial function,
-     * which computes a return value for the modification if the function is
-     * defined on the current value otherwise it returns a default value. This
-     * is a more powerful version of `updateSome`.
+     * Atomically modifies the `ZRef` with the specified partial function, which
+     * computes a return value for the modification if the function is defined
+     * on the current value otherwise it returns a default value. This is a more
+     * powerful version of `updateSome`.
      */
     def modifySome[B](default: B)(pf: PartialFunction[A, (B, A)])(implicit trace: ZTraceElement): ZIO[R, E, B] =
       self match {
@@ -369,15 +351,15 @@
    * A `ZRef.Synchronized[RA, RB, EA, EB, A, B]` is a polymorphic, purely
    * functional description of a mutable reference. The fundamental operations
    * of a `ZRef.Synchronized` are `set` and `get`. `set` takes a value of type
-   * `A` and sets the reference to a new value, requiring an environment of
-   * type `RA` and potentially failing with an error of type `EA`. `get` gets
-   * the current value of the reference and returns a value of type `B`,
-   * requiring an environment of type `RB` and potentially failing with an
-   * error of type `EB`.
+   * `A` and sets the reference to a new value, requiring an environment of type
+   * `RA` and potentially failing with an error of type `EA`. `get` gets the
+   * current value of the reference and returns a value of type `B`, requiring
+   * an environment of type `RB` and potentially failing with an error of type
+   * `EB`.
    *
-   * When the error and value types of the `ZRef.Synchronized` are unified,
-   * that is, it is a `ZRef.Synchronized[R, R, E, E, A, A]`, the
-   * `ZRef.Synchronized` also supports atomic `modify` and `update` operations.
+   * When the error and value types of the `ZRef.Synchronized` are unified, that
+   * is, it is a `ZRef.Synchronized[R, R, E, E, A, A]`, the `ZRef.Synchronized`
+   * also supports atomic `modify` and `update` operations.
    *
    * Unlike an ordinary `ZRef`, a `ZRef.Synchronized` allows performing effects
    * within update operations, at some cost to performance. Writes will
@@ -387,8 +369,7 @@
    * `ZRef.Synchronized` also supports composing multiple `ZRef.Synchronized`
    * values together to form a single `ZRef.Synchronized` value that can be
    * atomically updated using the `zip` operator. In this case reads and writes
-   * will semantically block other
-   * readers and writers.
+   * will semantically block other readers and writers.
    */
   sealed abstract class Synchronized[-RA, -RB, +EA, +EB, -A, +B] extends ZRef[RA, RB, EA, EB, A, B] { self =>
 
@@ -401,9 +382,10 @@
     protected def unsafeSetAsync(a: A)(implicit trace: ZTraceElement): ZIO[RA, EA, Unit]
 
     /**
-     * Maps and filters the `get` value of the `ZRefM` with the specified partial
-     * function, returning a `ZRefM` with a `get` value that succeeds with the
-     * result of the partial function if it is defined or else fails with `None`.
+     * Maps and filters the `get` value of the `ZRefM` with the specified
+     * partial function, returning a `ZRefM` with a `get` value that succeeds
+     * with the result of the partial function if it is defined or else fails
+     * with `None`.
      */
     override final def collect[C](pf: PartialFunction[B, C]): Synchronized[RA, RB, EA, Option[EB], A, C] =
       collectZIO(pf.andThen(ZIO.succeedNow(_)))
@@ -560,9 +542,9 @@
       filterOutputZIO(a => ZIO.succeedNow(f(a)))
 
     /**
-     * Filters the `get` value of the `ZRefM` with the specified effectual predicate,
-     * returning a `ZRefM` with a `get` value that succeeds if the predicate is
-     * satisfied or else fails with `None`.
+     * Filters the `get` value of the `ZRefM` with the specified effectual
+     * predicate, returning a `ZRefM` with a `get` value that succeeds if the
+     * predicate is satisfied or else fails with `None`.
      */
     @deprecated("use filterOutputZIO", "2.0.0")
     final def filterOutputM[RC <: RB, EC >: EB](f: B => ZIO[RC, EC, Boolean]): ZRefM[RA, RC, EA, Option[EC], A, B] =
@@ -598,9 +580,9 @@
       foldZIO(ea, eb, c => ZIO.fromEither(ca(c))(ZTraceElement.empty), b => ZIO.fromEither(bd(b))(ZTraceElement.empty))
 
     /**
-     * Folds over the error and value types of the `ZRef.Synchronized`,
-     * allowing access to the state in transforming the `set` value but
-     * requiring unifying the error type.
+     * Folds over the error and value types of the `ZRef.Synchronized`, allowing
+     * access to the state in transforming the `set` value but requiring
+     * unifying the error type.
      */
     final def foldAll[EC, ED, C, D](
       ea: EA => EC,
@@ -619,8 +601,8 @@
 
     /**
      * Folds over the error and value types of the `ZRefM`, allowing access to
-     * the state in transforming the `set` value. This is a more powerful version
-     * of `foldM` but requires unifying the environment and error types.
+     * the state in transforming the `set` value. This is a more powerful
+     * version of `foldM` but requires unifying the environment and error types.
      */
     @deprecated("use foldAllZIO", "2.0.0")
     final def foldAllM[RC <: RA with RB, RD <: RB, EC, ED, C, D](
@@ -633,10 +615,10 @@
       foldAllZIO(ea, eb, ec, ca, bd)
 
     /**
-     * Folds over the error and value types of the `ZRef.Synchronized`,
-     * allowing access to the state in transforming the `set` value. This is a
-     * more powerful version of `foldZIO` but requires unifying the environment
-     * and error types.
+     * Folds over the error and value types of the `ZRef.Synchronized`, allowing
+     * access to the state in transforming the `set` value. This is a more
+     * powerful version of `foldZIO` but requires unifying the environment and
+     * error types.
      */
     final def foldAllZIO[RC <: RA with RB, RD <: RB, EC, ED, C, D](
       ea: EA => EC,
@@ -824,8 +806,8 @@
       }
 
     /**
-     * Creates a new `ZRef.Synchronized` with the specified value in the
-     * context of a `Managed.`
+     * Creates a new `ZRef.Synchronized` with the specified value in the context
+     * of a `Managed.`
      */
     def makeManaged[A](a: A)(implicit trace: ZTraceElement): UManaged[Synchronized[Any, Any, Nothing, Nothing, A, A]] =
       make(a).toManaged
@@ -833,24 +815,24 @@
     implicit class UnifiedSyntax[-R, +E, A](private val self: Synchronized[R, R, E, E, A, A]) extends AnyVal {
 
       /**
-       * Atomically modifies the `RefM` with the specified function, returning the
-       * value immediately before modification.
+       * Atomically modifies the `RefM` with the specified function, returning
+       * the value immediately before modification.
        */
       @deprecated("use getAndUpdateZIO", "2.0.0")
       def getAndUpdateM[R1 <: R, E1 >: E](f: A => ZIO[R1, E1, A])(implicit trace: ZTraceElement): ZIO[R1, E1, A] =
         getAndUpdateZIO(f)
 
       /**
-       * Atomically modifies the `Ref.Synchronized` with the specified
-       * function, returning the value immediately before modification.
+       * Atomically modifies the `Ref.Synchronized` with the specified function,
+       * returning the value immediately before modification.
        */
       def getAndUpdateZIO[R1 <: R, E1 >: E](f: A => ZIO[R1, E1, A])(implicit trace: ZTraceElement): ZIO[R1, E1, A] =
         modifyZIO(v => f(v).map(result => (v, result)))
 
       /**
        * Atomically modifies the `RefM` with the specified partial function,
-       * returning the value immediately before modification.
-       * If the function is undefined on the current value it doesn't change it.
+       * returning the value immediately before modification. If the function is
+       * undefined on the current value it doesn't change it.
        */
       @deprecated("use getAndUpdateSomeZIO", "2.0.0")
       def getAndUpdateSomeM[R1 <: R, E1 >: E](pf: PartialFunction[A, ZIO[R1, E1, A]])(implicit
@@ -869,27 +851,27 @@
         modifyZIO(v => pf.applyOrElse[A, ZIO[R1, E1, A]](v, ZIO.succeedNow).map(result => (v, result)))
 
       /**
-       * Atomically modifies the `RefM` with the specified function, which computes
-       * a return value for the modification. This is a more powerful version of
-       * `update`.
+       * Atomically modifies the `RefM` with the specified function, which
+       * computes a return value for the modification. This is a more powerful
+       * version of `update`.
        */
       @deprecated("use modifyZIO", "2.0.0")
       def modifyM[R1 <: R, E1 >: E, B](f: A => ZIO[R1, E1, (B, A)])(implicit trace: ZTraceElement): ZIO[R1, E1, B] =
         modifyZIO(f)
 
       /**
-       * Atomically modifies the `Ref.Synchronized` with the specified
-       * function, which computes a return value for the modification. This is
-       * a more powerful version of `update`.
+       * Atomically modifies the `Ref.Synchronized` with the specified function,
+       * which computes a return value for the modification. This is a more
+       * powerful version of `update`.
        */
       def modifyZIO[R1 <: R, E1 >: E, B](f: A => ZIO[R1, E1, (B, A)])(implicit trace: ZTraceElement): ZIO[R1, E1, B] =
         self.withPermit(self.unsafeGet.flatMap(f).flatMap { case (b, a) => self.unsafeSet(a).as(b) })
 
       /**
-       * Atomically modifies the `RefM` with the specified function, which computes
-       * a return value for the modification if the function is defined in the current value
-       * otherwise it returns a default value.
-       * This is a more powerful version of `updateSome`.
+       * Atomically modifies the `RefM` with the specified function, which
+       * computes a return value for the modification if the function is defined
+       * in the current value otherwise it returns a default value. This is a
+       * more powerful version of `updateSome`.
        */
       @deprecated("use modifySomeZIO", "2.0.0")
       def modifySomeM[R1 <: R, E1 >: E, B](default: B)(pf: PartialFunction[A, ZIO[R1, E1, (B, A)]])(implicit
@@ -898,10 +880,10 @@
         modifySomeZIO[R1, E1, B](default)(pf)
 
       /**
-       * Atomically modifies the `Ref.Synchronized` with the specified
-       * function, which computes a return value for the modification if the
-       * function is defined in the current value otherwise it returns a
-       * default value. This is a more powerful version of `updateSome`.
+       * Atomically modifies the `Ref.Synchronized` with the specified function,
+       * which computes a return value for the modification if the function is
+       * defined in the current value otherwise it returns a default value. This
+       * is a more powerful version of `updateSome`.
        */
       def modifySomeZIO[R1 <: R, E1 >: E, B](default: B)(pf: PartialFunction[A, ZIO[R1, E1, (B, A)]])(implicit
         trace: ZTraceElement
@@ -916,30 +898,29 @@
         updateZIO(f)
 
       /**
-       * Atomically modifies the `Ref.Synchronized` with the specified
-       * function.
+       * Atomically modifies the `Ref.Synchronized` with the specified function.
        */
       def updateZIO[R1 <: R, E1 >: E](f: A => ZIO[R1, E1, A])(implicit trace: ZTraceElement): ZIO[R1, E1, Unit] =
         modifyZIO(v => f(v).map(result => ((), result)))
 
       /**
-       * Atomically modifies the `RefM` with the specified function, returning the
-       * value immediately after modification.
+       * Atomically modifies the `RefM` with the specified function, returning
+       * the value immediately after modification.
        */
       @deprecated("use updateAndGetZIO", "2.0.0")
       def updateAndGetM[R1 <: R, E1 >: E](f: A => ZIO[R1, E1, A])(implicit trace: ZTraceElement): ZIO[R1, E1, A] =
         updateAndGetZIO(f)
 
       /**
-       * Atomically modifies the `Ref.Synchronized` with the specified
-       * function, returning the value immediately after modification.
+       * Atomically modifies the `Ref.Synchronized` with the specified function,
+       * returning the value immediately after modification.
        */
       def updateAndGetZIO[R1 <: R, E1 >: E](f: A => ZIO[R1, E1, A])(implicit trace: ZTraceElement): ZIO[R1, E1, A] =
         modifyZIO(v => f(v).map(result => (result, result)))
 
       /**
-       * Atomically modifies the `RefM` with the specified partial function.
-       * If the function is undefined on the current value it doesn't change it.
+       * Atomically modifies the `RefM` with the specified partial function. If
+       * the function is undefined on the current value it doesn't change it.
        */
       @deprecated("use updateSomeZIO", "2.0.0")
       def updateSomeM[R1 <: R, E1 >: E](pf: PartialFunction[A, ZIO[R1, E1, A]])(implicit
@@ -958,8 +939,8 @@
         modifyZIO(v => pf.applyOrElse[A, ZIO[R1, E1, A]](v, ZIO.succeedNow).map(result => ((), result)))
 
       /**
-       * Atomically modifies the `RefM` with the specified partial function.
-       * If the function is undefined on the current value it returns the old value
+       * Atomically modifies the `RefM` with the specified partial function. If
+       * the function is undefined on the current value it returns the old value
        * without changing it.
        */
       @deprecated("use updateSomeAndGetZIO", "2.0.0")
@@ -1327,303 +1308,4 @@
         }
       }.absolve
   }
-<<<<<<< HEAD
-=======
-
-  implicit class UnifiedSyntax[+E, A](private val self: ERef[E, A]) extends AnyVal {
-
-    /**
-     * Atomically writes the specified value to the `ZRef`, returning the value
-     * immediately before modification.
-     */
-    def getAndSet(a: A): IO[E, A] =
-      self match {
-        case atomic: Atomic[A] => atomic.getAndSet(a)
-        case derived           => derived.modify(v => (v, a))
-      }
-
-    /**
-     * Atomically modifies the `ZRef` with the specified function, returning the
-     * value immediately before modification.
-     */
-    def getAndUpdate(f: A => A): IO[E, A] =
-      self match {
-        case atomic: Atomic[A] => atomic.getAndUpdate(f)
-        case derived           => derived.modify(v => (v, f(v)))
-      }
-
-    /**
-     * Atomically modifies the `ZRef` with the specified partial function,
-     * returning the value immediately before modification. If the function is
-     * undefined on the current value it doesn't change it.
-     */
-    def getAndUpdateSome(pf: PartialFunction[A, A]): IO[E, A] =
-      self match {
-        case atomic: Atomic[A] => atomic.getAndUpdateSome(pf)
-        case derived =>
-          derived.modify { v =>
-            val result = pf.applyOrElse[A, A](v, identity)
-            (v, result)
-          }
-      }
-
-    /**
-     * Atomically modifies the `ZRef` with the specified function, which
-     * computes a return value for the modification. This is a more powerful
-     * version of `update`.
-     */
-    @silent("unreachable code")
-    def modify[B](f: A => (B, A)): IO[E, B] =
-      self match {
-        case atomic: Atomic[A] => atomic.modify(f)
-        case derived: Derived[E, E, A, A] =>
-          derived.value.modify { s =>
-            derived.getEither(s) match {
-              case Left(e) => (Left(e), s)
-              case Right(a1) => {
-                val (b, a2) = f(a1)
-                derived.setEither(a2) match {
-                  case Left(e)  => (Left(e), s)
-                  case Right(s) => (Right(b), s)
-                }
-              }
-            }
-          }.absolve
-        case derivedAll: DerivedAll[E, E, A, A] =>
-          derivedAll.value.modify { s =>
-            derivedAll.getEither(s) match {
-              case Left(e) => (Left(e), s)
-              case Right(a1) => {
-                val (b, a2) = f(a1)
-                derivedAll.setEither(a2)(s) match {
-                  case Left(e)  => (Left(e), s)
-                  case Right(s) => (Right(b), s)
-                }
-              }
-            }
-          }.absolve
-      }
-
-    /**
-     * Atomically modifies the `ZRef` with the specified partial function, which
-     * computes a return value for the modification if the function is defined
-     * on the current value otherwise it returns a default value. This is a more
-     * powerful version of `updateSome`.
-     */
-    def modifySome[B](default: B)(pf: PartialFunction[A, (B, A)]): IO[E, B] =
-      self match {
-        case atomic: Atomic[A] => atomic.modifySome(default)(pf)
-        case derived =>
-          derived.modify(v => pf.applyOrElse[A, (B, A)](v, _ => (default, v)))
-      }
-
-    /**
-     * Atomically modifies the `ZRef` with the specified function.
-     */
-    def update(f: A => A): IO[E, Unit] =
-      self match {
-        case atomic: Atomic[A] => atomic.update(f)
-        case derived           => derived.modify(v => ((), f(v)))
-      }
-
-    /**
-     * Atomically modifies the `ZRef` with the specified function and returns
-     * the updated value.
-     */
-    def updateAndGet(f: A => A): IO[E, A] =
-      self match {
-        case atomic: Atomic[A] => atomic.updateAndGet(f)
-        case derived =>
-          derived.modify { v =>
-            val result = f(v)
-            (result, result)
-          }
-      }
-
-    /**
-     * Atomically modifies the `ZRef` with the specified partial function. If
-     * the function is undefined on the current value it doesn't change it.
-     */
-    def updateSome(pf: PartialFunction[A, A]): IO[E, Unit] =
-      self match {
-        case atomic: Atomic[A] => atomic.updateSome(pf)
-        case derived =>
-          derived.modify { v =>
-            val result = pf.applyOrElse[A, A](v, identity)
-            ((), result)
-          }
-      }
-
-    /**
-     * Atomically modifies the `ZRef` with the specified partial function. If
-     * the function is undefined on the current value it returns the old value
-     * without changing it.
-     */
-    def updateSomeAndGet(pf: PartialFunction[A, A]): IO[E, A] =
-      self match {
-        case atomic: Atomic[A] => atomic.updateSomeAndGet(pf)
-        case derived =>
-          derived.modify { v =>
-            val result = pf.applyOrElse[A, A](v, identity)
-            (result, result)
-          }
-      }
-
-  }
-
-  private[zio] implicit class UnsafeSyntax[A](private val self: Ref[A]) extends AnyVal {
-
-    @silent("unreachable code")
-    def unsafeGet: A =
-      self match {
-        case atomic: Atomic[A] => atomic.unsafeGet
-        case derived: Derived[Nothing, Nothing, A, A] =>
-          derived.getEither(derived.value.unsafeGet).merge
-        case derivedAll: DerivedAll[Nothing, Nothing, A, A] =>
-          derivedAll.getEither(derivedAll.value.unsafeGet).merge
-      }
-
-    def unsafeGetAndSet(a: A): A =
-      self match {
-        case atomic: Atomic[A] => atomic.unsafeGetAndSet(a)
-        case derived           => derived.unsafeModify(v => (v, a))
-      }
-
-    def unsafeGetAndUpdate(f: A => A): A =
-      self match {
-        case atomic: Atomic[A] => atomic.unsafeGetAndUpdate(f)
-        case derived           => derived.unsafeModify(v => (v, f(v)))
-      }
-
-    def unsafeGetAndUpdateSome(pf: PartialFunction[A, A]): A =
-      self match {
-        case atomic: Atomic[A] => atomic.unsafeGetAndUpdateSome(pf)
-        case derived =>
-          derived.unsafeModify { v =>
-            val result = pf.applyOrElse[A, A](v, identity)
-            (v, result)
-          }
-      }
-
-    @silent("unreachable code")
-    def unsafeModify[B](f: A => (B, A)): B =
-      self match {
-        case atomic: Atomic[A] => atomic.unsafeModify(f)
-        case derived: Derived[Nothing, Nothing, A, A] =>
-          derived.value.unsafeModify { s =>
-            derived.getEither(s) match {
-              case Left(e) => (Left(e), s)
-              case Right(a1) => {
-                val (b, a2) = f(a1)
-                derived.setEither(a2) match {
-                  case Left(e)  => (Left(e), s)
-                  case Right(s) => (Right(b), s)
-                }
-              }
-            }
-          }.merge
-        case derivedAll: DerivedAll[Nothing, Nothing, A, A] =>
-          derivedAll.value.unsafeModify { s =>
-            derivedAll.getEither(s) match {
-              case Left(e) => (Left(e), s)
-              case Right(a1) => {
-                val (b, a2) = f(a1)
-                derivedAll.setEither(a2)(s) match {
-                  case Left(e)  => (Left(e), s)
-                  case Right(s) => (Right(b), s)
-                }
-              }
-            }
-          }.merge
-      }
-
-    def unsafeModifySome[B](default: B)(pf: PartialFunction[A, (B, A)]): B =
-      self match {
-        case atomic: Atomic[A] => atomic.unsafeModifySome(default)(pf)
-        case derived =>
-          derived.unsafeModify(v => pf.applyOrElse[A, (B, A)](v, _ => (default, v)))
-      }
-
-    @silent("unreachable code")
-    def unsafeSet(a: A): Unit =
-      self match {
-        case atomic: Atomic[A] => atomic.unsafeSet(a)
-        case derived: Derived[Nothing, Nothing, A, A] =>
-          derived.value.unsafeSet(derived.setEither(a).merge)
-        case derivedAll: DerivedAll[Nothing, Nothing, A, A] =>
-          derivedAll.value.unsafeModify { s =>
-            derivedAll.setEither(a)(s) match {
-              case Left(e)  => (Left(e), s)
-              case Right(s) => (Right(()), s)
-            }
-          }.merge
-      }
-
-    @silent("unreachable code")
-    def unsafeSetAsync(a: A): Unit =
-      self match {
-        case atomic: Atomic[A] => atomic.unsafeSetAsync(a)
-        case derived: Derived[Nothing, Nothing, A, A] =>
-          derived.value.unsafeSetAsync(derived.setEither(a).merge)
-        case derivedAll: DerivedAll[Nothing, Nothing, A, A] =>
-          derivedAll.value.unsafeModify { s =>
-            derivedAll.setEither(a)(s) match {
-              case Left(e)  => (Left(e), s)
-              case Right(s) => (Right(()), s)
-            }
-          }.merge
-      }
-
-    def unsafeUpdate(f: A => A): Unit =
-      self match {
-        case atomic: Atomic[A] => atomic.unsafeUpdate(f)
-        case derived           => derived.unsafeModify(v => ((), f(v)))
-      }
-
-    def unsafeUpdateAndGet(f: A => A): A =
-      self match {
-        case atomic: Atomic[A] => atomic.unsafeUpdateAndGet(f)
-        case derived =>
-          derived.unsafeModify { v =>
-            val result = f(v)
-            (result, result)
-          }
-      }
-
-    def unsafeUpdateSome(pf: PartialFunction[A, A]): Unit =
-      self match {
-        case atomic: Atomic[A] => atomic.unsafeUpdateSome(pf)
-        case derived =>
-          derived.unsafeModify { v =>
-            val result = pf.applyOrElse[A, A](v, identity)
-            ((), result)
-          }
-      }
-
-    def unsafeUpdateSomeAndGet(pf: PartialFunction[A, A]): A =
-      self match {
-        case atomic: Atomic[A] => atomic.unsafeUpdateSomeAndGet(pf)
-        case derived =>
-          derived.unsafeModify { v =>
-            val result = pf.applyOrElse[A, A](v, identity)
-            (result, result)
-          }
-      }
-  }
-
-  /**
-   * Creates a new `ZRef` with the specified value.
-   */
-  def make[A](a: A): UIO[Ref[A]] =
-    UIO.effectTotal(unsafeMake(a))
-
-  /**
-   * Creates a new managed `ZRef` with the specified value
-   */
-  def makeManaged[A](a: A): Managed[Nothing, Ref[A]] =
-    make(a).toManaged_
-
-  private[zio] def unsafeMake[A](a: A): Ref[A] =
-    Atomic(new AtomicReference(a))
->>>>>>> 26bd9d6e
 }