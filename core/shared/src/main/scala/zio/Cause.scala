--- conflicted
+++ resolved
@@ -143,9 +143,8 @@
   }
 
   /**
-   * Transforms each error value in this cause to a new cause with the
-   * specified function and then flattens the nested causes into a single
-   * cause.
+   * Transforms each error value in this cause to a new cause with the specified
+   * function and then flattens the nested causes into a single cause.
    */
   final def flatMap[E2](f: E => Cause[E2]): Cause[E2] =
     fold[Cause[E2]](
@@ -324,8 +323,8 @@
     )
 
   /**
-   * Linearizes this cause to a set of parallel causes where each parallel
-   * cause contains a linear sequence of failures.
+   * Linearizes this cause to a set of parallel causes where each parallel cause
+   * contains a linear sequence of failures.
    */
   def linearize[E1 >: E]: Set[Cause[E1]] =
     fold[Set[Cause[E1]]](
@@ -701,9 +700,9 @@
   }
 
   /**
-   * Flattens a cause to a sequence of sets of causes, where each set
-   * represents causes that fail in parallel and sequential sets represent
-   * causes that fail after each other.
+   * Flattens a cause to a sequence of sets of causes, where each set represents
+   * causes that fail in parallel and sequential sets represent causes that fail
+   * after each other.
    */
   private def flatten(c: Cause[_]): List[Set[Cause[_]]] = {
 
@@ -753,46 +752,7 @@
         else loop(stack.head, stack.tail, parallel ++ Set(o), sequential)
     }
 
-<<<<<<< HEAD
     loop(c, List.empty, Set.empty, List.empty)
-=======
-    /**
-     * Takes one step in evaluating a cause, returning a set of causes that fail
-     * in parallel and a list of causes that fail sequentially after those
-     * causes.
-     */
-    private def step(c: Cause[_]): (Set[Cause[_]], List[Cause[_]]) = {
-
-      @tailrec
-      def loop(
-        cause: Cause[_],
-        stack: List[Cause[_]],
-        parallel: Set[Cause[_]],
-        sequential: List[Cause[_]]
-      ): (Set[Cause[_]], List[Cause[_]]) = cause match {
-        case Empty =>
-          if (stack.isEmpty) (parallel, sequential) else loop(stack.head, stack.tail, parallel, sequential)
-        case Then(left, right) =>
-          left match {
-            case Empty      => loop(right, stack, parallel, sequential)
-            case Then(l, r) => loop(Then(l, Then(r, right)), stack, parallel, sequential)
-            case Both(l, r) =>
-              loop(Both(Then(l, right), Then(r, right)), stack, parallel, sequential)
-            case Traced(c, _) => loop(Then(c, right), stack, parallel, sequential)
-            case Meta(c, _)   => loop(Then(c, right), stack, parallel, sequential)
-            case o            => loop(o, stack, parallel, right :: sequential)
-          }
-        case Both(left, right) => loop(left, right :: stack, parallel, sequential)
-        case Traced(cause, _)  => loop(cause, stack, parallel, sequential)
-        case Meta(cause, _)    => loop(cause, stack, parallel, sequential)
-        case o =>
-          if (stack.isEmpty) (parallel ++ Set(o), sequential)
-          else loop(stack.head, stack.tail, parallel ++ Set(o), sequential)
-      }
-
-      loop(c, List.empty, Set.empty, List.empty)
-    }
->>>>>>> 26bd9d6e
   }
 
   private case class FiberTrace(trace: String) extends Throwable(null, null, true, false) {
