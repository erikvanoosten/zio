--- conflicted
+++ resolved
@@ -94,14 +94,10 @@
    * val parsed = readFile("foo.txt").flatMap(file => parseFile(file))
    * }}}
    */
-<<<<<<< HEAD
-  final def flatMap[R1 <: R, E1 >: E, B](f0: A => ZIO[R1, E1, B]): ZIO[R1, E1, B] = new ZIO.FlatMap(self, f0)
-=======
-  final def flatMap[E1 >: E, B](f0: A => IO[E1, B]): IO[E1, B] = (self.tag: @switch) match {
-    case IO.Tags.Fail => self.asInstanceOf[IO[E1, B]]
-    case _            => new IO.FlatMap(self, f0)
-  }
->>>>>>> bd35c7eb
+  final def flatMap[R1 <: R, E1 >: E, B](f0: A => ZIO[R1, E1, B]): ZIO[R1, E1, B] = (self.tag: @switch) match {
+    case ZIO.Tags.Fail => self.asInstanceOf[IO[E1, B]]
+    case _             => new ZIO.FlatMap(self, f0)
+  }
 
   /**
    * Forks this action into its own separate fiber, returning immediately
@@ -292,13 +288,8 @@
    * val parsed = readFile("foo.txt").flatMapError(error => logErrorToFile(error))
    * }}}
    */
-<<<<<<< HEAD
   final def flatMapError[R1 <: R, E2](f: E => ZIO[R1, Nothing, E2]): ZIO[R1, E2, A] =
     self.redeem(f.andThen(_.flip), ZIO.succeed)
-=======
-  final def flatMapError[E2](f: E => IO[Nothing, E2]): IO[E2, A] =
-    self.redeem[E2, A](f.andThen(_.flip), IO.succeed)
->>>>>>> bd35c7eb
 
   /**
    *  Swaps the error/value parameters, applies the function `f` and flips the parameters back
@@ -366,13 +357,13 @@
   /**
    * Unwraps the optional success of this effect, but can fail with unit value.
    */
-  final def get[E1 >: E, B](implicit ev1: E1 =:= Nothing, ev2: A <:< Option[B]): IO[Unit, B] =
-    IO.absolve(self.leftMap(ev1).map(_.toRight(())))
+  final def get[E1 >: E, B](implicit ev1: E1 =:= Nothing, ev2: A <:< Option[B]): ZIO[R, Unit, B] =
+    ZIO.absolve(self.leftMap(ev1).map(_.toRight(())))
 
   /**
    * Executes this action, skipping the error but returning optionally the success.
    */
-  final def option: IO[Nothing, Option[A]] =
+  final def option: ZIO[R, Nothing, Option[A]] =
     self.redeem0(_ => IO.succeed(None), a => IO.succeed(Some(a)))
 
   /**
