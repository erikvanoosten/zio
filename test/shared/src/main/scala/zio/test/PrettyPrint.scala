package zio.test

import zio.{Chunk, NonEmptyChunk}
import zio.stacktracer.TracingImplicits.disableAutoTrace

/**
 * PrettyPrint will attempt to render a Scala value as the syntax used to create
 * that value. This makes it easier to copy-paste from values printed to the
 * console during tests back into runnable code.
 */
private[zio] object PrettyPrint extends PrettyPrintVersionSpecific {
  def apply(any: Any): String = any match {
//    case null => "null"
    case nonEmptyChunk: NonEmptyChunk[_] =>
      nonEmptyChunk.map(PrettyPrint.apply).mkString("NonEmptyChunk(", ", ", ")")
    case chunk: Chunk[_] =>
      chunk.map(PrettyPrint.apply).mkString("Chunk(", ", ", ")")
    case array: Array[_] =>
      array.map(PrettyPrint.apply).mkString("Array(", ", ", ")")

    case Some(a) => s"Some(${PrettyPrint(a)})"
    case None    => s"None"
    case Nil     => "Nil"

    case set: Set[_] =>
      set.map(PrettyPrint.apply).mkString(s"${className(set)}(", ", ", ")")

    case iterable: Seq[_] =>
      iterable.map(PrettyPrint.apply).mkString(s"${className(iterable)}(", ", ", ")")

    case map: Map[_, _] =>
      val body = map.map { case (key, value) => s"${PrettyPrint(key)} -> ${PrettyPrint(value)}" }
      s"""Map(
${indent(body.mkString(",\n"))}
)"""

    case product: Product =>
      val name    = product.productPrefix
      val labels0 = labels(product)
      val body = labels0
        .zip(product.productIterator)
        .map { case (key, value) =>
          s"$key = ${PrettyPrint(value)}"
        }
        .toList
        .mkString(",\n")
      val isMultiline  = body.split("\n").length > 1
      val indentedBody = indent(body, if (isMultiline) 2 else 0)
      val spacer       = if (isMultiline) "\n" else ""
      s"""$name($spacer$indentedBody$spacer)"""

    case string: String =>
      val surround = if (string.split("\n").length > 1) "\"\"\"" else "\""
      string.replace("\"", """\"""").mkString(surround, "", surround)

<<<<<<< HEAD
    case null  => "<null>"
=======
    case null  => "null"
>>>>>>> 5088bbc6
    case other => other.toString
  }

  private def indent(string: String, n: Int = 2): String =
    string.split("\n").map((" " * n) + _).mkString("\n")

  private def className(any: Any): String = any match {
    case _: List[_] => "List"
    case other      => other.getClass.getSimpleName
  }

}<|MERGE_RESOLUTION|>--- conflicted
+++ resolved
@@ -53,11 +53,7 @@
       val surround = if (string.split("\n").length > 1) "\"\"\"" else "\""
       string.replace("\"", """\"""").mkString(surround, "", surround)
 
-<<<<<<< HEAD
-    case null  => "<null>"
-=======
     case null  => "null"
->>>>>>> 5088bbc6
     case other => other.toString
   }
 
