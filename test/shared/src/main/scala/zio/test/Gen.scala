/*
 * Copyright 2019-2022 John A. De Goes and the ZIO Contributors
 *
 * Licensed under the Apache License, Version 2.0 (the "License");
 * you may not use this file except in compliance with the License.
 * You may obtain a copy of the License at
 *
 *     http://www.apache.org/licenses/LICENSE-2.0
 *
 * Unless required by applicable law or agreed to in writing, software
 * distributed under the License is distributed on an "AS IS" BASIS,
 * WITHOUT WARRANTIES OR CONDITIONS OF ANY KIND, either express or implied.
 * See the License for the specific language governing permissions and
 * limitations under the License.
 */

package zio.test

import zio.Random._
import zio.stacktracer.TracingImplicits.disableAutoTrace
import zio.stream.{Stream, ZStream}
import zio.{Chunk, NonEmptyChunk, Random, UIO, URIO, ZIO, Zippable, ZTraceElement}

import java.nio.charset.StandardCharsets
import java.util.UUID
import scala.collection.immutable.SortedMap
import scala.math.Numeric.DoubleIsFractional

/**
 * A `Gen[R, A]` represents a generator of values of type `A`, which requires an
 * environment `R`. Generators may be random or deterministic.
 */
final case class Gen[-R, +A](sample: ZStream[R, Nothing, Option[Sample[R, A]]]) { self =>

  /**
   * A symbolic alias for `concat`.
   */
  def ++[R1 <: R, A1 >: A](that: Gen[R1, A1])(implicit trace: ZTraceElement): Gen[R1, A1] =
    self.concat(that)

  /**
   * A symbolic alias for `zip`.
   */
  def <*>[R1 <: R, B](
    that: Gen[R1, B]
  )(implicit zippable: Zippable[A, B], trace: ZTraceElement): Gen[R1, zippable.Out] =
    self.zip(that)

  /**
   * Concatenates the specified deterministic generator with this determinstic
   * generator, resulting in a deterministic generator that generates the values
   * from this generator and then the values from the specified generator.
   */
  def concat[R1 <: R, A1 >: A](that: Gen[R1, A1])(implicit trace: ZTraceElement): Gen[R1, A1] =
    Gen(self.sample ++ that.sample)

  /**
   * Maps the values produced by this generator with the specified partial
   * function, discarding any values the partial function is not defined at.
   */
  def collect[B](pf: PartialFunction[A, B])(implicit trace: ZTraceElement): Gen[R, B] =
    self.flatMap { a =>
      pf.andThen(Gen.const(_)).applyOrElse[A, Gen[Any, B]](a, _ => Gen.empty)
    }

  /**
   * Filters the values produced by this generator, discarding any values that
   * do not meet the specified predicate. Using `filter` can reduce test
   * performance, especially if many values must be discarded. It is recommended
   * to use combinators such as `map` and `flatMap` to create generators of the
   * desired values instead.
   *
   * {{{
   * val evens: Gen[Any, Int] = Gen.int.map(_ * 2)
   * }}}
   */
  def filter(f: A => Boolean)(implicit trace: ZTraceElement): Gen[R, A] =
    self.flatMap(a => if (f(a)) Gen.const(a) else Gen.empty)

  /**
   * Filters the values produced by this generator, discarding any values that
   * meet the specified predicate.
   */
  def filterNot(f: A => Boolean)(implicit trace: ZTraceElement): Gen[R, A] =
    filter(a => !f(a))

  def withFilter(f: A => Boolean)(implicit trace: ZTraceElement): Gen[R, A] = filter(f)

  def flatMap[R1 <: R, B](f: A => Gen[R1, B])(implicit trace: ZTraceElement): Gen[R1, B] =
    Gen {
      flatMapStream(self.sample) { sample =>
        val values  = f(sample.value).sample
        val shrinks = Gen(sample.shrink).flatMap(f).sample
        values.map(_.map(_.flatMap(Sample(_, shrinks))))
      }
    }

  def flatten[R1 <: R, B](implicit ev: A <:< Gen[R1, B], trace: ZTraceElement): Gen[R1, B] =
    flatMap(ev)

  def map[B](f: A => B)(implicit trace: ZTraceElement): Gen[R, B] =
    Gen(sample.map(_.map(_.map(f))))

  /**
   * Maps an effectual function over a generator.
   */
  def mapZIO[R1 <: R, B](f: A => ZIO[R1, Nothing, B])(implicit trace: ZTraceElement): Gen[R1, B] =
    Gen(sample.mapZIO(ZIO.foreach(_)(_.foreach(f))))

  /**
   * Discards the shrinker for this generator.
   */
  def noShrink(implicit trace: ZTraceElement): Gen[R, A] =
    reshrink(Sample.noShrink)

  /**
   * Discards the shrinker for this generator and applies a new shrinker by
   * mapping each value to a sample using the specified function. This is useful
   * when the process to shrink a value is simpler than the process used to
   * generate it.
   */
  def reshrink[R1 <: R, B](f: A => Sample[R1, B])(implicit trace: ZTraceElement): Gen[R1, B] =
    Gen(sample.map(_.map(sample => f(sample.value))))

  /**
   * Sets the size parameter for this generator to the specified value.
   */
  def resize(size: Int)(implicit trace: ZTraceElement): Gen[R with Sized, A] =
    Sized.withSizeGen(size)(self)

  /**
   * Runs the generator and collects all of its values in a list.
   */
  def runCollect(implicit trace: ZTraceElement): ZIO[R, Nothing, List[A]] =
    sample.collectSome.map(_.value).runCollect.map(_.toList)

  /**
   * Repeatedly runs the generator and collects the specified number of values
   * in a list.
   */
  def runCollectN(n: Int)(implicit trace: ZTraceElement): ZIO[R, Nothing, List[A]] =
    sample.collectSome.map(_.value).forever.take(n.toLong).runCollect.map(_.toList)

  /**
   * Runs the generator returning the first value of the generator.
   */
  def runHead(implicit trace: ZTraceElement): ZIO[R, Nothing, Option[A]] =
    sample.collectSome.map(_.value).runHead

  /**
   * Composes this generator with the specified generator to create a cartesian
   * product of elements.
   */
  def zip[R1 <: R, B](
    that: Gen[R1, B]
  )(implicit zippable: Zippable[A, B], trace: ZTraceElement): Gen[R1, zippable.Out] =
    self.zipWith(that)(zippable.zip(_, _))

  /**
   * Composes this generator with the specified generator to create a cartesian
   * product of elements with the specified function.
   */
  def zipWith[R1 <: R, B, C](that: Gen[R1, B])(f: (A, B) => C)(implicit trace: ZTraceElement): Gen[R1, C] =
    self.flatMap(a => that.map(b => f(a, b)))
}

object Gen extends GenZIO with FunctionVariants with TimeVariants {

  /**
   * A generator of alpha characters.
   */
  def alphaChar(implicit trace: ZTraceElement): Gen[Any, Char] =
    weighted(char(65, 90) -> 26, char(97, 122) -> 26)

  /**
   * A generator of alphanumeric characters. Shrinks toward '0'.
   */
  def alphaNumericChar(implicit trace: ZTraceElement): Gen[Any, Char] =
    weighted(char(48, 57) -> 10, char(65, 90) -> 26, char(97, 122) -> 26)

  /**
   * A generator of alphanumeric strings. Shrinks towards the empty string.
   */
  def alphaNumericString(implicit trace: ZTraceElement): Gen[Sized, String] =
    Gen.string(alphaNumericChar)

  /**
   * A generator of alphanumeric strings whose size falls within the specified
   * bounds.
   */
  def alphaNumericStringBounded(min: Int, max: Int)(implicit
    trace: ZTraceElement
  ): Gen[Sized, String] =
    Gen.stringBounded(min, max)(alphaNumericChar)

  /**
   * A generator of US-ASCII characters. Shrinks toward '0'.
   */
  def asciiChar(implicit trace: ZTraceElement): Gen[Any, Char] =
    Gen.oneOf(Gen.char('\u0000', '\u007F'))

  /**
   * A generator US-ASCII strings. Shrinks towards the empty string.
   */
  def asciiString(implicit trace: ZTraceElement): Gen[Sized, String] =
    Gen.string(Gen.asciiChar)

  /**
   * A generator of big decimals inside the specified range: [start, end]. The
   * shrinker will shrink toward the lower end of the range ("smallest").
   *
   * The values generated will have a precision equal to the precision of the
   * difference between `max` and `min`.
   */
  def bigDecimal(min: BigDecimal, max: BigDecimal)(implicit trace: ZTraceElement): Gen[Any, BigDecimal] =
    if (min > max)
      Gen.fromZIO(UIO.die(new IllegalArgumentException("invalid bounds")))
    else {
      val difference = max - min
      val decimals   = difference.scale max 0
      val bigInt     = (difference * BigDecimal(10).pow(decimals)).toBigInt
      Gen.bigInt(0, bigInt).map(bigInt => min + BigDecimal(bigInt) / BigDecimal(10).pow(decimals))
    }

  /**
   * A generator of [[java.math.BigDecimal]] inside the specified range: [start,
   * end]. The shrinker will shrink toward the lower end of the range
   * ("smallest").
<<<<<<< HEAD
   *
   * The values generated will have a precision equal to the precision of the
   * difference between `max` and `min`.
   * @see
   *   See [[bigDecimal]] for implementation.
   */
  def bigDecimalJava(min: BigDecimal, max: BigDecimal)(implicit trace: ZTraceElement): Gen[Any, java.math.BigDecimal] =
=======
   * @see
   *   See [[bigDecimal]] for implementation.
   */
  def bigDecimalJava(min: BigDecimal, max: BigDecimal): Gen[Random, java.math.BigDecimal] =
>>>>>>> d7332335
    Gen
      .bigDecimal(min, max)
      .map(_.underlying)

  /**
   * A generator of big integers inside the specified range: [start, end]. The
   * shrinker will shrink toward the lower end of the range ("smallest").
   */
  def bigInt(min: BigInt, max: BigInt)(implicit trace: ZTraceElement): Gen[Any, BigInt] =
    Gen.fromZIOSample {
      if (min > max) UIO.die(new IllegalArgumentException("invalid bounds"))
      else {
        val bitLength  = (max - min).bitLength
        val byteLength = ((bitLength.toLong + 7) / 8).toInt
        val excessBits = byteLength * 8 - bitLength
        val mask       = (1 << (8 - excessBits)) - 1
        val effect = nextBytes(byteLength).map { bytes =>
          val arr = bytes.toArray
          arr(0) = (arr(0) & mask).toByte
          min + BigInt(arr)
        }.repeatUntil(n => min <= n && n <= max)
        effect.map(Sample.shrinkIntegral(min))
      }
    }

  /**
   * A generator of [[java.math.BigInteger]] inside the specified range: [start,
   * end]. The shrinker will shrink toward the lower end of the range
   * ("smallest").
   * @see
   *   See [[bigInt]] for implementation.
   */
<<<<<<< HEAD
  def bigIntegerJava(min: BigInt, max: BigInt)(implicit trace: ZTraceElement): Gen[Any, java.math.BigInteger] =
=======
  def bigIntegerJava(min: BigInt, max: BigInt): Gen[Random, java.math.BigInteger] =
>>>>>>> d7332335
    Gen
      .bigInt(min, max)
      .map(_.underlying)

  /**
   * A generator of booleans. Shrinks toward 'false'.
   */
  def boolean(implicit trace: ZTraceElement): Gen[Any, Boolean] =
    elements(false, true)

  /**
   * A generator whose size falls within the specified bounds.
   */
  def bounded[R, A](min: Int, max: Int)(f: Int => Gen[R, A])(implicit trace: ZTraceElement): Gen[R, A] =
    int(min, max).flatMap(f)

  /**
   * A generator of bytes. Shrinks toward '0'.
   */
  def byte(implicit trace: ZTraceElement): Gen[Any, Byte] =
    fromZIOSample {
      nextIntBounded(Byte.MaxValue - Byte.MinValue + 1)
        .map(r => (Byte.MinValue + r).toByte)
        .map(Sample.shrinkIntegral(0))
    }

  /**
   * A generator of byte values inside the specified range: [start, end]. The
   * shrinker will shrink toward the lower end of the range ("smallest").
   */
  def byte(min: Byte, max: Byte)(implicit trace: ZTraceElement): Gen[Any, Byte] =
    int(min.toInt, max.toInt).map(_.toByte)

  /**
   * A generator of characters. Shrinks toward '0'.
   */
  def char(implicit trace: ZTraceElement): Gen[Any, Char] =
    fromZIOSample {
      nextIntBounded(Char.MaxValue - Char.MinValue + 1)
        .map(r => (Char.MinValue + r).toChar)
        .map(Sample.shrinkIntegral(0))
    }

  /**
   * A generator of character values inside the specified range: [start, end].
   * The shrinker will shrink toward the lower end of the range ("smallest").
   */
  def char(min: Char, max: Char)(implicit trace: ZTraceElement): Gen[Any, Char] =
    int(min.toInt, max.toInt).map(_.toChar)

  /**
   * A sized generator of chunks.
   */
  def chunkOf[R <: Sized, A](g: Gen[R, A])(implicit trace: ZTraceElement): Gen[R, Chunk[A]] =
    listOf(g).map(Chunk.fromIterable)

  /**
   * A sized generator of non-empty chunks.
   */
  def chunkOf1[R <: Sized, A](g: Gen[R, A])(implicit
    trace: ZTraceElement
  ): Gen[R, NonEmptyChunk[A]] =
    listOf1(g).map { case h :: t => NonEmptyChunk.fromIterable(h, t) }

  /**
   * A generator of chunks whose size falls within the specified bounds.
   */
  def chunkOfBounded[R, A](min: Int, max: Int)(g: Gen[R, A])(implicit
    trace: ZTraceElement
  ): Gen[R, Chunk[A]] =
    bounded(min, max)(chunkOfN(_)(g))

  /**
   * A generator of chunks of the specified size.
   */
  def chunkOfN[R, A](n: Int)(g: Gen[R, A])(implicit trace: ZTraceElement): Gen[R, Chunk[A]] =
    listOfN(n)(g).map(Chunk.fromIterable)

  /**
   * Composes the specified generators to create a cartesian product of elements
   * with the specified function.
   */
  def collectAll[R, A](gens: Iterable[Gen[R, A]])(implicit trace: ZTraceElement): Gen[R, List[A]] =
    gens.foldRight[Gen[R, List[A]]](Gen.const(List.empty))(_.zipWith(_)(_ :: _))

  /**
   * Combines the specified deterministic generators to return a new
   * deterministic generator that generates all of the values generated by the
   * specified generators.
   */
  def concatAll[R, A](gens: => Iterable[Gen[R, A]])(implicit trace: ZTraceElement): Gen[R, A] =
    Gen.suspend(gens.foldLeft[Gen[R, A]](Gen.empty)(_ ++ _))

  /**
   * A constant generator of the specified value.
   */
  def const[A](a: => A)(implicit trace: ZTraceElement): Gen[Any, A] =
    Gen(ZStream.succeed(Some(Sample.noShrink(a))))

  /**
   * A constant generator of the specified sample.
   */
  def constSample[R, A](sample: => Sample[R, A])(implicit trace: ZTraceElement): Gen[R, A] =
    fromZIOSample(ZIO.succeedNow(sample))

  /**
   * A generator of doubles. Shrinks toward '0'.
   */
  def double(implicit trace: ZTraceElement): Gen[Any, Double] =
    fromZIOSample(nextDouble.map(Sample.shrinkFractional(0f)))

  /**
   * A generator of double values inside the specified range: [start, end]. The
   * shrinker will shrink toward the lower end of the range ("smallest").
   */
  def double(min: Double, max: Double)(implicit trace: ZTraceElement): Gen[Any, Double] =
    if (min > max)
      Gen.fromZIO(UIO.die(new IllegalArgumentException("invalid bounds")))
    else
      uniform.map { r =>
        val n = min + r * (max - min)
        if (n < max) n else Math.nextAfter(max, Double.NegativeInfinity)
      }

  def either[R, A, B](left: Gen[R, A], right: Gen[R, B])(implicit
    trace: ZTraceElement
  ): Gen[R, Either[A, B]] =
    oneOf(left.map(Left(_)), right.map(Right(_)))

  def elements[A](as: A*)(implicit trace: ZTraceElement): Gen[Any, A] =
    if (as.isEmpty) empty else int(0, as.length - 1).map(as)

  def empty(implicit trace: ZTraceElement): Gen[Any, Nothing] =
    Gen(Stream.empty)

  /**
   * A generator of exponentially distributed doubles with mean `1`. The
   * shrinker will shrink toward `0`.
   */
  def exponential(implicit trace: ZTraceElement): Gen[Any, Double] =
    uniform.map(n => -math.log(1 - n))

  /**
   * Constructs a deterministic generator that only generates the specified
   * fixed values.
   */
  def fromIterable[R, A](
    as: Iterable[A],
    shrinker: A => ZStream[R, Nothing, A] = defaultShrinker
  )(implicit trace: ZTraceElement): Gen[R, A] =
    Gen(ZStream.fromIterable(as).map(a => Sample.unfold(a)(a => (a, shrinker(a)))).map(Some(_)).intersperse(None))

  /**
   * Constructs a generator from a function that uses randomness. The returned
   * generator will not have any shrinking.
   */
  final def fromRandom[A](f: Random => UIO[A])(implicit trace: ZTraceElement): Gen[Any, A] =
    fromRandomSample(f(_).map(Sample.noShrink))

  /**
   * Constructs a generator from a function that uses randomness to produce a
   * sample.
   */
  final def fromRandomSample[R, A](f: Random => UIO[Sample[R, A]])(implicit
    trace: ZTraceElement
  ): Gen[R, A] =
    fromZIOSample(ZIO.randomWith(f))

  /**
   * Constructs a generator from an effect that constructs a value.
   */
  def fromZIO[R, A](effect: URIO[R, A])(implicit trace: ZTraceElement): Gen[R, A] =
    fromZIOSample(effect.map(Sample.noShrink))

  /**
   * Constructs a generator from an effect that constructs a sample.
   */
  def fromZIOSample[R, A](effect: ZIO[R, Nothing, Sample[R, A]])(implicit trace: ZTraceElement): Gen[R, A] =
    Gen(ZStream.fromZIO(effect.asSome))

  /**
   * A generator of floats. Shrinks toward '0'.
   */
  def float(implicit trace: ZTraceElement): Gen[Any, Float] =
    fromZIOSample(nextFloat.map(Sample.shrinkFractional(0f)))

  /**
   * A generator of hex chars(0-9,a-f,A-F).
   */
  def hexChar(implicit trace: ZTraceElement): Gen[Any, Char] = weighted(
    char('\u0030', '\u0039') -> 10,
    char('\u0041', '\u0046') -> 6,
    char('\u0061', '\u0066') -> 6
  )

  /**
   * A generator of lower hex chars(0-9, a-f).
   */
  def hexCharLower(implicit trace: ZTraceElement): Gen[Any, Char] =
    weighted(
      char('\u0030', '\u0039') -> 10,
      char('\u0061', '\u0066') -> 6
    )

  /**
   * A generator of upper hex chars(0-9, A-F).
   */
  def hexCharUpper(implicit trace: ZTraceElement): Gen[Any, Char] =
    weighted(
      char('\u0030', '\u0039') -> 10,
      char('\u0041', '\u0046') -> 6
    )

  /**
   * A generator of integers. Shrinks toward '0'.
   */
  def int(implicit trace: ZTraceElement): Gen[Any, Int] =
    fromZIOSample(nextInt.map(Sample.shrinkIntegral(0)))

  /**
   * A generator of integers inside the specified range: [start, end]. The
   * shrinker will shrink toward the lower end of the range ("smallest").
   */
  def int(min: Int, max: Int)(implicit trace: ZTraceElement): Gen[Any, Int] =
    Gen.fromZIOSample {
      if (min > max) UIO.die(new IllegalArgumentException("invalid bounds"))
      else {
        val effect =
          if (max < Int.MaxValue) nextIntBetween(min, max + 1)
          else if (min > Int.MinValue) nextIntBetween(min - 1, max).map(_ + 1)
          else nextInt
        effect.map(Sample.shrinkIntegral(min))
      }
    }

  /**
   * A generator of strings that can be encoded in the ISO-8859-1 character set.
   */
  def iso_8859_1(implicit trace: ZTraceElement): Gen[Sized, String] =
    chunkOf(byte).map(chunk => new String(chunk.toArray, StandardCharsets.ISO_8859_1))

  /**
   * A sized generator that uses a uniform distribution of size values. A large
   * number of larger sizes will be generated.
   */
  def large[R <: Sized, A](f: Int => Gen[R, A], min: Int = 0)(implicit
    trace: ZTraceElement
  ): Gen[R, A] =
    size.flatMap(max => int(min, max)).flatMap(f)

  def listOf[R <: Sized, A](g: Gen[R, A])(implicit trace: ZTraceElement): Gen[R, List[A]] =
    small(listOfN(_)(g))

  def listOf1[R <: Sized, A](g: Gen[R, A])(implicit trace: ZTraceElement): Gen[R, ::[A]] =
    for {
      h <- g
      t <- small(n => listOfN(n - 1 max 0)(g))
    } yield ::(h, t)

  /**
   * A generator of lists whose size falls within the specified bounds.
   */
  def listOfBounded[R, A](min: Int, max: Int)(g: Gen[R, A])(implicit
    trace: ZTraceElement
  ): Gen[R, List[A]] =
    bounded(min, max)(listOfN(_)(g))

  def listOfN[R, A](n: Int)(g: Gen[R, A])(implicit trace: ZTraceElement): Gen[R, List[A]] =
    collectAll(List.fill(n)(g))

  /**
   * A generator of longs. Shrinks toward '0'.
   */
  def long(implicit trace: ZTraceElement): Gen[Any, Long] =
    fromZIOSample(nextLong.map(Sample.shrinkIntegral(0L)))

  /**
   * A generator of long values in the specified range: [start, end]. The
   * shrinker will shrink toward the lower end of the range ("smallest").
   */
  def long(min: Long, max: Long)(implicit trace: ZTraceElement): Gen[Any, Long] =
    Gen.fromZIOSample {
      if (min > max) UIO.die(new IllegalArgumentException("invalid bounds"))
      else {
        val effect =
          if (max < Long.MaxValue) nextLongBetween(min, max + 1L)
          else if (min > Long.MinValue) nextLongBetween(min - 1L, max).map(_ + 1L)
          else nextLong
        effect.map(Sample.shrinkIntegral(min))
      }
    }

  /**
   * A sized generator of maps.
   */
  def mapOf[R <: Sized, A, B](key: Gen[R, A], value: Gen[R, B])(implicit
    trace: ZTraceElement
  ): Gen[R, Map[A, B]] =
    small(mapOfN(_)(key, value))

  /**
   * A sized generator of non-empty maps.
   */
  def mapOf1[R <: Sized, A, B](key: Gen[R, A], value: Gen[R, B])(implicit
    trace: ZTraceElement
  ): Gen[R, Map[A, B]] =
    small(mapOfN(_)(key, value), 1)

  /**
   * A generator of maps of the specified size.
   */
  def mapOfN[R, A, B](n: Int)(key: Gen[R, A], value: Gen[R, B])(implicit
    trace: ZTraceElement
  ): Gen[R, Map[A, B]] =
    setOfN(n)(key).zipWith(listOfN(n)(value))(_.zip(_).toMap)

  /**
   * A generator of maps whose size falls within the specified bounds.
   */
  def mapOfBounded[R, A, B](min: Int, max: Int)(key: Gen[R, A], value: Gen[R, B])(implicit
    trace: ZTraceElement
  ): Gen[R, Map[A, B]] =
    bounded(min, max)(mapOfN(_)(key, value))

  /**
   * A sized generator that uses an exponential distribution of size values. The
   * majority of sizes will be towards the lower end of the range but some
   * larger sizes will be generated as well.
   */
  def medium[R <: Sized, A](f: Int => Gen[R, A], min: Int = 0)(implicit
    trace: ZTraceElement
  ): Gen[R, A] = {
    val gen = for {
      max <- size
      n   <- exponential
    } yield clamp(math.round(n * max / 10.0).toInt, min, max)
    gen.reshrink(Sample.shrinkIntegral(min)).flatMap(f)
  }

  /**
   * A constant generator of the empty value.
   */
  def none(implicit trace: ZTraceElement): Gen[Any, Option[Nothing]] =
    Gen.const(None)

  /**
   * A generator of numeric characters. Shrinks toward '0'.
   */
  def numericChar(implicit trace: ZTraceElement): Gen[Any, Char] =
    weighted(char(48, 57) -> 10)

  /**
   * A generator of optional values. Shrinks toward `None`.
   */
  def option[R, A](gen: Gen[R, A])(implicit trace: ZTraceElement): Gen[R, Option[A]] =
    oneOf(none, gen.map(Some(_)))

  def oneOf[R, A](as: Gen[R, A]*)(implicit trace: ZTraceElement): Gen[R, A] =
    if (as.isEmpty) empty else int(0, as.length - 1).flatMap(as)

  /**
   * Constructs a generator of partial functions from `A` to `B` given a
   * generator of `B` values. Two `A` values will be considered to be equal, and
   * thus will be guaranteed to generate the same `B` value or both be outside
   * the partial function's domain, if they have the same `hashCode`.
   */
  def partialFunction[R, A, B](gen: Gen[R, B])(implicit
    trace: ZTraceElement
  ): Gen[R, PartialFunction[A, B]] =
    partialFunctionWith(gen)(_.hashCode)

  /**
   * Constructs a generator of partial functions from `A` to `B` given a
   * generator of `B` values and a hashing function for `A` values. Two `A`
   * values will be considered to be equal, and thus will be guaranteed to
   * generate the same `B` value or both be outside the partial function's
   * domain, if they have have the same hash. This is useful when `A` does not
   * implement `hashCode` in a way that is consistent with equality.
   */
  def partialFunctionWith[R, A, B](gen: Gen[R, B])(hash: A => Int)(implicit
    trace: ZTraceElement
  ): Gen[R, PartialFunction[A, B]] =
    functionWith(option(gen))(hash).map(Function.unlift)

  /**
   * A generator of printable characters. Shrinks toward '!'.
   */
  def printableChar(implicit trace: ZTraceElement): Gen[Any, Char] =
    char(33, 126)

  /**
   * A sized generator of sets.
   */
  def setOf[R <: Sized, A](gen: Gen[R, A])(implicit trace: ZTraceElement): Gen[R, Set[A]] =
    small(setOfN(_)(gen))

  /**
   * A sized generator of non-empty sets.
   */
  def setOf1[R <: Sized, A](gen: Gen[R, A])(implicit trace: ZTraceElement): Gen[R, Set[A]] =
    small(setOfN(_)(gen), 1)

  /**
   * A generator of sets whose size falls within the specified bounds.
   */
  def setOfBounded[R, A](min: Int, max: Int)(g: Gen[R, A])(implicit
    trace: ZTraceElement
  ): Gen[R, Set[A]] =
    bounded(min, max)(setOfN(_)(g))

  /**
   * A generator of sets of the specified size.
   */
  def setOfN[R, A](n: Int)(gen: Gen[R, A])(implicit trace: ZTraceElement): Gen[R, Set[A]] =
    List.fill(n)(gen).foldLeft[Gen[R, Set[A]]](const(Set.empty)) { (acc, gen) =>
      for {
        set  <- acc
        elem <- gen.filterNot(set)
      } yield set + elem
    }

  /**
   * A generator of shorts. Shrinks toward '0'.
   */
  def short(implicit trace: ZTraceElement): Gen[Any, Short] =
    fromZIOSample {
      nextIntBounded(Short.MaxValue - Short.MinValue + 1)
        .map(r => (Short.MinValue + r).toShort)
        .map(Sample.shrinkIntegral(0))
    }

  /**
   * A generator of short values inside the specified range: [start, end]. The
   * shrinker will shrink toward the lower end of the range ("smallest").
   */
  def short(min: Short, max: Short)(implicit trace: ZTraceElement): Gen[Any, Short] =
    int(min.toInt, max.toInt).map(_.toShort)

  def size(implicit trace: ZTraceElement): Gen[Sized, Int] =
    Gen.fromZIO(Sized.size)

  /**
   * A sized generator, whose size falls within the specified bounds.
   */
  def sized[R <: Sized, A](f: Int => Gen[R, A])(implicit trace: ZTraceElement): Gen[R, A] =
    size.flatMap(f)

  /**
   * A sized generator that uses an exponential distribution of size values. The
   * values generated will be strongly concentrated towards the lower end of the
   * range but a few larger values will still be generated.
   */
  def small[R <: Sized, A](f: Int => Gen[R, A], min: Int = 0)(implicit
    trace: ZTraceElement
  ): Gen[R, A] = {
    val gen = for {
      max <- size
      n   <- exponential
    } yield clamp(math.round(n * max / 25.0).toInt, min, max)
    gen.reshrink(Sample.shrinkIntegral(min)).flatMap(f)
  }

  def some[R, A](gen: Gen[R, A])(implicit trace: ZTraceElement): Gen[R, Option[A]] =
    gen.map(Some(_))

  /**
   * A generator of strings. Shrinks towards the empty string.
   */
  def string(implicit trace: ZTraceElement): Gen[Sized, String] =
    Gen.string(Gen.unicodeChar)

  def string[R <: Sized](char: Gen[R, Char])(implicit trace: ZTraceElement): Gen[R, String] =
    listOf(char).map(_.mkString)

  def string1[R <: Sized](char: Gen[R, Char])(implicit trace: ZTraceElement): Gen[R, String] =
    listOf1(char).map(_.mkString)

  /**
   * A generator of strings whose size falls within the specified bounds.
   */
  def stringBounded[R](min: Int, max: Int)(g: Gen[R, Char])(implicit
    trace: ZTraceElement
  ): Gen[R, String] =
    bounded(min, max)(stringN(_)(g))

  def stringN[R](n: Int)(char: Gen[R, Char])(implicit trace: ZTraceElement): Gen[R, String] =
    listOfN(n)(char).map(_.mkString)

  /**
   * Lazily constructs a generator. This is useful to avoid infinite recursion
   * when creating generators that refer to themselves.
   */
  def suspend[R, A](gen: => Gen[R, A])(implicit trace: ZTraceElement): Gen[R, A] =
    fromZIO(ZIO.succeed(gen)).flatten

  /**
   * A generator of throwables.
   */
  def throwable(implicit trace: ZTraceElement): Gen[Any, Throwable] =
    Gen.const(new Throwable)

  /**
   * A sized generator of collections, where each collection is generated by
   * repeatedly applying a function to an initial state.
   */
  def unfoldGen[R <: Sized, S, A](s: S)(f: S => Gen[R, (S, A)])(implicit
    trace: ZTraceElement
  ): Gen[R, List[A]] =
    small(unfoldGenN(_)(s)(f))

  /**
   * A generator of collections of up to the specified size, where each
   * collection is generated by repeatedly applying a function to an initial
   * state.
   */
  def unfoldGenN[R, S, A](n: Int)(s: S)(f: S => Gen[R, (S, A)])(implicit trace: ZTraceElement): Gen[R, List[A]] =
    if (n <= 0)
      Gen.const(List.empty)
    else
      f(s).flatMap { case (s, a) => unfoldGenN(n - 1)(s)(f).map(a :: _) }

  /**
   * A generator of Unicode characters. Shrinks toward '0'.
   */
  def unicodeChar(implicit trace: ZTraceElement): Gen[Any, Char] =
    Gen.oneOf(Gen.char('\u0000', '\uD7FF'), Gen.char('\uE000', '\uFFFD'))

  /**
   * A generator of uniformly distributed doubles between [0, 1]. The shrinker
   * will shrink toward `0`.
   */
  def uniform(implicit trace: ZTraceElement): Gen[Any, Double] =
    fromZIOSample(nextDouble.map(Sample.shrinkFractional(0.0)))

  /**
   * A constant generator of the unit value.
   */
  def unit(implicit trace: ZTraceElement): Gen[Any, Unit] =
    const(())

  /**
   * A generator of universally unique identifiers. The returned generator will
   * not have any shrinking.
   */
  def uuid(implicit trace: ZTraceElement): Gen[Any, UUID] =
    Gen.fromZIO(nextUUID)

  def vectorOf[R <: Sized, A](g: Gen[R, A])(implicit trace: ZTraceElement): Gen[R, Vector[A]] =
    listOf(g).map(_.toVector)

  def vectorOf1[R <: Sized, A](g: Gen[R, A])(implicit trace: ZTraceElement): Gen[R, Vector[A]] =
    listOf1(g).map(_.toVector)

  /**
   * A generator of vectors whose size falls within the specified bounds.
   */
  def vectorOfBounded[R, A](min: Int, max: Int)(g: Gen[R, A])(implicit
    trace: ZTraceElement
  ): Gen[R, Vector[A]] =
    bounded(min, max)(vectorOfN(_)(g))

  def vectorOfN[R, A](n: Int)(g: Gen[R, A])(implicit trace: ZTraceElement): Gen[R, Vector[A]] =
    listOfN(n)(g).map(_.toVector)

  /**
   * A generator which chooses one of the given generators according to their
   * weights. For example, the following generator will generate 90% true and
   * 10% false values.
   * {{{
   * val trueFalse = Gen.weighted((Gen.const(true), 9), (Gen.const(false), 1))
   * }}}
   */
  def weighted[R, A](gs: (Gen[R, A], Double)*)(implicit trace: ZTraceElement): Gen[R, A] = {
    val sum = gs.map(_._2).sum
    val (map, _) = gs.foldLeft((SortedMap.empty[Double, Gen[R, A]], 0.0)) { case ((map, acc), (gen, d)) =>
      if ((acc + d) / sum > acc / sum) (map.updated((acc + d) / sum, gen), acc + d)
      else (map, acc)
    }
    uniform.flatMap(n => map.rangeImpl(Some(n), None).head._2)
  }

  /**
   * A generator of whitespace characters.
   */
  def whitespaceChars(implicit trace: ZTraceElement): Gen[Any, Char] =
    Gen.elements((Char.MinValue to Char.MaxValue).filter(_.isWhitespace): _*)

  /**
   * Restricts an integer to the specified range.
   */
  private def clamp(n: Int, min: Int, max: Int): Int =
    if (n < min) min
    else if (n > max) max
    else n

  private val defaultShrinker: Any => ZStream[Any, Nothing, Nothing] =
    _ => ZStream.empty(ZTraceElement.empty)
}<|MERGE_RESOLUTION|>--- conflicted
+++ resolved
@@ -226,7 +226,6 @@
    * A generator of [[java.math.BigDecimal]] inside the specified range: [start,
    * end]. The shrinker will shrink toward the lower end of the range
    * ("smallest").
-<<<<<<< HEAD
    *
    * The values generated will have a precision equal to the precision of the
    * difference between `max` and `min`.
@@ -234,15 +233,7 @@
    *   See [[bigDecimal]] for implementation.
    */
   def bigDecimalJava(min: BigDecimal, max: BigDecimal)(implicit trace: ZTraceElement): Gen[Any, java.math.BigDecimal] =
-=======
-   * @see
-   *   See [[bigDecimal]] for implementation.
-   */
-  def bigDecimalJava(min: BigDecimal, max: BigDecimal): Gen[Random, java.math.BigDecimal] =
->>>>>>> d7332335
-    Gen
-      .bigDecimal(min, max)
-      .map(_.underlying)
+    Gen.bigDecimal(min, max).map(_.underlying)
 
   /**
    * A generator of big integers inside the specified range: [start, end]. The
@@ -272,14 +263,8 @@
    * @see
    *   See [[bigInt]] for implementation.
    */
-<<<<<<< HEAD
   def bigIntegerJava(min: BigInt, max: BigInt)(implicit trace: ZTraceElement): Gen[Any, java.math.BigInteger] =
-=======
-  def bigIntegerJava(min: BigInt, max: BigInt): Gen[Random, java.math.BigInteger] =
->>>>>>> d7332335
-    Gen
-      .bigInt(min, max)
-      .map(_.underlying)
+    Gen.bigInt(min, max).map(_.underlying)
 
   /**
    * A generator of booleans. Shrinks toward 'false'.
